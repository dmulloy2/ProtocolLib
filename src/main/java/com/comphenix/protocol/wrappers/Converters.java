--- conflicted
+++ resolved
@@ -1,399 +1,220 @@
-<<<<<<< HEAD
-/**
- *  ProtocolLib - Bukkit server library that allows access to the Minecraft protocol.
- *  Copyright (C) 2017 Dan Mulloy
- *
- *  This program is free software; you can redistribute it and/or modify it under the terms of the
- *  GNU General Public License as published by the Free Software Foundation; either version 2 of
- *  the License, or (at your option) any later version.
- *
- *  This program is distributed in the hope that it will be useful, but WITHOUT ANY WARRANTY;
- *  without even the implied warranty of MERCHANTABILITY or FITNESS FOR A PARTICULAR PURPOSE.
- *  See the GNU General Public License for more details.
- *
- *  You should have received a copy of the GNU General Public License along with this program;
- *  if not, write to the Free Software Foundation, Inc., 59 Temple Place, Suite 330, Boston, MA
- *  02111-1307 USA
- */
-package com.comphenix.protocol.wrappers;
-
-import java.lang.reflect.Array;
-import java.util.Collection;
-import java.util.Optional;
-import java.util.function.Function;
-
-import com.comphenix.protocol.reflect.EquivalentConverter;
-import com.comphenix.protocol.utility.MinecraftReflection;
-
-/**
- * Utility class for converters
- * @author dmulloy2
- */
-@SuppressWarnings("unchecked")
-public class Converters {
-
-	/**
-	 * Returns a converter that ignores null elements, so that the underlying converter doesn't have to worry about them.
-	 * @param converter Underlying converter
-	 * @param <T> Element type
-	 * @return An ignore null converter
-	 */
-	public static <T> EquivalentConverter<T> ignoreNull(final EquivalentConverter<T> converter) {
-		return new EquivalentConverter<T>() {
-			@Override
-			public T getSpecific(Object generic) {
-				return generic != null ? converter.getSpecific(generic) : null;
-			}
-
-			@Override
-			public Object getGeneric(T specific) {
-				return specific != null ? converter.getGeneric(specific) : null;
-			}
-
-			@Override
-			public Class<T> getSpecificType() {
-				return converter.getSpecificType();
-			}
-		};
-	}
-
-	/**
-	 * Returns a converter that passes generic and specific values through without converting.
-	 * @param clazz Element class
-	 * @param <T> Element type
-	 * @return A passthrough converter
-	 */
-	public static <T> EquivalentConverter<T> passthrough(final Class<T> clazz) {
-		return ignoreNull(new EquivalentConverter<T>() {
-			@Override
-			public T getSpecific(Object generic) {
-				return (T) generic;
-			}
-
-			@Override
-			public Object getGeneric(T specific) {
-				return specific;
-			}
-
-			@Override
-			public Class<T> getSpecificType() {
-				return clazz;
-			}
-		});
-	}
-
-	/**
-	 * Creates a simple converter for wrappers with {@code getHandle()} and {@code fromHandle(...)} methods. With Java 8,
-	 * converters can be reduced to a single line (see {@link BukkitConverters#getWrappedGameProfileConverter()}).
-	 * @param toHandle Function from wrapper to handle (i.e. {@code getHandle()})
-	 * @param fromHandle Function from handle to wrapper (i.e. {@code fromHandle(Object)})
-	 * @param <T> Wrapper type
-	 * @return A handle converter
-	 */
-	public static <T> EquivalentConverter<T> handle(final Function<T, Object> toHandle,
-			final Function<Object, T> fromHandle, final Class<T> specificType) {
-		return new EquivalentConverter<T>() {
-			@Override
-			public T getSpecific(Object generic) {
-				return fromHandle.apply(generic);
-			}
-
-			@Override
-			public Object getGeneric(T specific) {
-				return toHandle.apply(specific);
-			}
-
-			@Override
-			public Class<T> getSpecificType() {
-				return specificType;
-			}
-		};
-	}
-
-	/**
-	 * Creates a generic array converter. Converts a NMS object array to and from a wrapper array by converting
-	 * each element individually.
-	 *
-	 * @param nmsClass NMS class
-	 * @param converter Underlying converter
-	 * @param <T> Generic type
-	 * @return An array converter
-	 */
-	public static <T> EquivalentConverter<T[]> array(final Class<?> nmsClass, final EquivalentConverter<T> converter) {
-		return new EquivalentConverter<T[]>() {
-			@Override
-			public T[] getSpecific(Object generic) {
-				Object[] array = (Object[]) generic;
-				Class<T[]> clazz = getSpecificType();
-				T[] result = clazz.cast(Array.newInstance(clazz.getComponentType(), array.length));
-
-				// Unwrap every item
-				for (int i = 0; i < result.length; i++) {
-					result[i] = converter.getSpecific(array[i]);
-				}
-
-				return result;
-			}
-
-			@Override
-			public Object getGeneric(T[] specific) {
-				Object[] result = (Object[]) Array.newInstance(nmsClass, specific.length);
-
-				// Wrap every item
-				for (int i = 0; i < result.length; i++) {
-					result[i] = converter.getGeneric(specific[i]);
-				}
-
-				return result;
-			}
-
-			@Override
-			public Class<T[]> getSpecificType() {
-				return (Class<T[]>) MinecraftReflection.getArrayClass(converter.getSpecificType());
-			}
-		};
-	}
-
-	public static <T> EquivalentConverter<Optional<T>> optional(final EquivalentConverter<T> converter) {
-		return new EquivalentConverter<Optional<T>>() {
-			@Override
-			public Object getGeneric(Optional<T> specific) {
-				return specific.map(converter::getGeneric);
-			}
-
-			@Override
-			public Optional<T> getSpecific(Object generic) {
-				Optional<Object> optional = (Optional<Object>) generic;
-				return optional.map(converter::getSpecific);
-			}
-
-			@Override
-			public Class<Optional<T>> getSpecificType() {
-				return (Class<Optional<T>>) Optional.empty().getClass();
-			}
-		};
-	}
-
-	public static <T, C extends Collection<T>> EquivalentConverter<C> collection(
-			final EquivalentConverter<T> elementConverter,
-			final Function<Collection<Object>, C> genericToSpecificCollectionFactory,
-			final Function<C, Collection<?>> specificToGenericCollectionFactory
-	) {
-		return ignoreNull(new EquivalentConverter<C>() {
-
-			@Override
-			public Object getGeneric(C specific) {
-				// generics are very cool, thank you java
-				Collection<Object> targetCollection = (Collection<Object>) specificToGenericCollectionFactory.apply(specific);
-				for (T element : specific) {
-					Object generic = elementConverter.getGeneric(element);
-					if (generic != null) {
-						targetCollection.add(generic);
-					}
-				}
-
-				return targetCollection;
-			}
-
-			@Override
-			public C getSpecific(Object generic) {
-				if (generic instanceof Collection<?>) {
-					Collection<Object> sourceCollection = (Collection<Object>) generic;
-					C targetCollection = genericToSpecificCollectionFactory.apply(sourceCollection);
-					// copy over all elements into a new collection
-					for (Object element : sourceCollection) {
-						T specific = elementConverter.getSpecific(element);
-						if (specific != null) {
-							targetCollection.add(specific);
-						}
-					}
-
-					return targetCollection;
-				}
-				// not valid
-				return null;
-			}
-
-			@Override
-			public Class<C> getSpecificType() {
-				return (Class) Collection.class;
-			}
-		});
-	}
-}
-=======
-/**
- *  ProtocolLib - Bukkit server library that allows access to the Minecraft protocol.
- *  Copyright (C) 2017 Dan Mulloy
- *
- *  This program is free software; you can redistribute it and/or modify it under the terms of the
- *  GNU General Public License as published by the Free Software Foundation; either version 2 of
- *  the License, or (at your option) any later version.
- *
- *  This program is distributed in the hope that it will be useful, but WITHOUT ANY WARRANTY;
- *  without even the implied warranty of MERCHANTABILITY or FITNESS FOR A PARTICULAR PURPOSE.
- *  See the GNU General Public License for more details.
- *
- *  You should have received a copy of the GNU General Public License along with this program;
- *  if not, write to the Free Software Foundation, Inc., 59 Temple Place, Suite 330, Boston, MA
- *  02111-1307 USA
- */
-package com.comphenix.protocol.wrappers;
-
-import java.lang.reflect.Array;
-import java.util.Optional;
-import java.util.function.Function;
-
-import com.comphenix.protocol.reflect.EquivalentConverter;
-import com.comphenix.protocol.utility.MinecraftReflection;
-
-/**
- * Utility class for converters
- * @author dmulloy2
- */
-@SuppressWarnings("unchecked")
-public class Converters {
-
-	/**
-	 * Returns a converter that ignores null elements, so that the underlying converter doesn't have to worry about them.
-	 * @param converter Underlying converter
-	 * @param <T> Element type
-	 * @return An ignore null converter
-	 */
-	public static <T> EquivalentConverter<T> ignoreNull(final EquivalentConverter<T> converter) {
-		return new EquivalentConverter<T>() {
-			@Override
-			public T getSpecific(Object generic) {
-				return generic != null ? converter.getSpecific(generic) : null;
-			}
-
-			@Override
-			public Object getGeneric(T specific) {
-				return specific != null ? converter.getGeneric(specific) : null;
-			}
-
-			@Override
-			public Class<T> getSpecificType() {
-				return converter.getSpecificType();
-			}
-		};
-	}
-
-	/**
-	 * Returns a converter that passes generic and specific values through without converting.
-	 * @param clazz Element class
-	 * @param <T> Element type
-	 * @return A passthrough converter
-	 */
-	public static <T> EquivalentConverter<T> passthrough(final Class<T> clazz) {
-		return ignoreNull(new EquivalentConverter<T>() {
-			@Override
-			public T getSpecific(Object generic) {
-				return (T) generic;
-			}
-
-			@Override
-			public Object getGeneric(T specific) {
-				return specific;
-			}
-
-			@Override
-			public Class<T> getSpecificType() {
-				return clazz;
-			}
-		});
-	}
-
-	/**
-	 * Creates a simple converter for wrappers with {@code getHandle()} and {@code fromHandle(...)} methods. With Java 8,
-	 * converters can be reduced to a single line (see {@link BukkitConverters#getWrappedGameProfileConverter()}).
-	 * @param toHandle Function from wrapper to handle (i.e. {@code getHandle()})
-	 * @param fromHandle Function from handle to wrapper (i.e. {@code fromHandle(Object)})
-	 * @param <T> Wrapper type
-	 * @return A handle converter
-	 */
-	public static <T> EquivalentConverter<T> handle(final Function<T, Object> toHandle,
-			final Function<Object, T> fromHandle, final Class<T> specificType) {
-		return new EquivalentConverter<T>() {
-			@Override
-			public T getSpecific(Object generic) {
-				return fromHandle.apply(generic);
-			}
-
-			@Override
-			public Object getGeneric(T specific) {
-				return toHandle.apply(specific);
-			}
-
-			@Override
-			public Class<T> getSpecificType() {
-				return specificType;
-			}
-		};
-	}
-
-	/**
-	 * Creates a generic array converter. Converts a NMS object array to and from a wrapper array by converting
-	 * each element individually.
-	 *
-	 * @param nmsClass NMS class
-	 * @param converter Underlying converter
-	 * @param <T> Generic type
-	 * @return An array converter
-	 */
-	public static <T> EquivalentConverter<T[]> array(final Class<?> nmsClass, final EquivalentConverter<T> converter) {
-		return new EquivalentConverter<T[]>() {
-			@Override
-			public T[] getSpecific(Object generic) {
-				Object[] array = (Object[]) generic;
-				Class<T[]> clazz = getSpecificType();
-				T[] result = clazz.cast(Array.newInstance(clazz.getComponentType(), array.length));
-
-				// Unwrap every item
-				for (int i = 0; i < result.length; i++) {
-					result[i] = converter.getSpecific(array[i]);
-				}
-
-				return result;
-			}
-
-			@Override
-			public Object getGeneric(T[] specific) {
-				Object[] result = (Object[]) Array.newInstance(nmsClass, specific.length);
-
-				// Wrap every item
-				for (int i = 0; i < result.length; i++) {
-					result[i] = converter.getGeneric(specific[i]);
-				}
-
-				return result;
-			}
-
-			@Override
-			public Class<T[]> getSpecificType() {
-				return (Class<T[]>) MinecraftReflection.getArrayClass(converter.getSpecificType());
-			}
-		};
-	}
-
-	public static <T> EquivalentConverter<Optional<T>> optional(final EquivalentConverter<T> converter) {
-		return new EquivalentConverter<Optional<T>>() {
-			@Override
-			public Object getGeneric(Optional<T> specific) {
-				return specific.map(converter::getGeneric);
-			}
-
-			@Override
-			public Optional<T> getSpecific(Object generic) {
-				Optional<Object> optional = (Optional<Object>) generic;
-				return optional.map(converter::getSpecific);
-			}
-
-			@Override
-			public Class<Optional<T>> getSpecificType() {
-				return (Class<Optional<T>>) Optional.empty().getClass();
-			}
-		};
-	}
-}
->>>>>>> 6aaf0ec2
+/**
+ * ProtocolLib - Bukkit server library that allows access to the Minecraft protocol. Copyright (C) 2017 Dan Mulloy
+ * <p>
+ * This program is free software; you can redistribute it and/or modify it under the terms of the GNU General Public
+ * License as published by the Free Software Foundation; either version 2 of the License, or (at your option) any later
+ * version.
+ * <p>
+ * This program is distributed in the hope that it will be useful, but WITHOUT ANY WARRANTY; without even the implied
+ * warranty of MERCHANTABILITY or FITNESS FOR A PARTICULAR PURPOSE. See the GNU General Public License for more
+ * details.
+ * <p>
+ * You should have received a copy of the GNU General Public License along with this program; if not, write to the Free
+ * Software Foundation, Inc., 59 Temple Place, Suite 330, Boston, MA 02111-1307 USA
+ */
+package com.comphenix.protocol.wrappers;
+
+import java.lang.reflect.Array;
+import java.util.Collection;
+import java.util.Optional;
+import java.util.function.Function;
+
+import com.comphenix.protocol.reflect.EquivalentConverter;
+import com.comphenix.protocol.utility.MinecraftReflection;
+
+/**
+ * Utility class for converters
+ * @author dmulloy2
+ */
+@SuppressWarnings("unchecked")
+public class Converters {
+
+	/**
+	 * Returns a converter that ignores null elements, so that the underlying converter doesn't have to worry about them.
+	 * @param converter Underlying converter
+	 * @param <T> Element type
+	 * @return An ignore null converter
+	 */
+	public static <T> EquivalentConverter<T> ignoreNull(final EquivalentConverter<T> converter) {
+		return new EquivalentConverter<T>() {
+			@Override
+			public T getSpecific(Object generic) {
+				return generic != null ? converter.getSpecific(generic) : null;
+			}
+
+			@Override
+			public Object getGeneric(T specific) {
+				return specific != null ? converter.getGeneric(specific) : null;
+			}
+
+			@Override
+			public Class<T> getSpecificType() {
+				return converter.getSpecificType();
+			}
+		};
+	}
+
+	/**
+	 * Returns a converter that passes generic and specific values through without converting.
+	 * @param clazz Element class
+	 * @param <T> Element type
+	 * @return A passthrough converter
+	 */
+	public static <T> EquivalentConverter<T> passthrough(final Class<T> clazz) {
+		return ignoreNull(new EquivalentConverter<T>() {
+			@Override
+			public T getSpecific(Object generic) {
+				return (T) generic;
+			}
+
+			@Override
+			public Object getGeneric(T specific) {
+				return specific;
+			}
+
+			@Override
+			public Class<T> getSpecificType() {
+				return clazz;
+			}
+		});
+	}
+
+	/**
+	 * Creates a simple converter for wrappers with {@code getHandle()} and {@code fromHandle(...)} methods. With Java 8,
+	 * converters can be reduced to a single line (see {@link BukkitConverters#getWrappedGameProfileConverter()}).
+	 * @param toHandle Function from wrapper to handle (i.e. {@code getHandle()})
+	 * @param fromHandle Function from handle to wrapper (i.e. {@code fromHandle(Object)})
+	 * @param <T> Wrapper type
+	 * @return A handle converter
+	 */
+	public static <T> EquivalentConverter<T> handle(final Function<T, Object> toHandle,
+			final Function<Object, T> fromHandle, final Class<T> specificType) {
+		return new EquivalentConverter<T>() {
+			@Override
+			public T getSpecific(Object generic) {
+				return fromHandle.apply(generic);
+			}
+
+			@Override
+			public Object getGeneric(T specific) {
+				return toHandle.apply(specific);
+			}
+
+			@Override
+			public Class<T> getSpecificType() {
+				return specificType;
+			}
+		};
+	}
+
+	/**
+	 * Creates a generic array converter. Converts a NMS object array to and from a wrapper array by converting
+	 * each element individually.
+	 *
+	 * @param nmsClass NMS class
+	 * @param converter Underlying converter
+	 * @param <T> Generic type
+	 * @return An array converter
+	 */
+	public static <T> EquivalentConverter<T[]> array(final Class<?> nmsClass, final EquivalentConverter<T> converter) {
+		return new EquivalentConverter<T[]>() {
+			@Override
+			public T[] getSpecific(Object generic) {
+				Object[] array = (Object[]) generic;
+				Class<T[]> clazz = getSpecificType();
+				T[] result = clazz.cast(Array.newInstance(clazz.getComponentType(), array.length));
+
+				// Unwrap every item
+				for (int i = 0; i < result.length; i++) {
+					result[i] = converter.getSpecific(array[i]);
+				}
+
+				return result;
+			}
+
+			@Override
+			public Object getGeneric(T[] specific) {
+				Object[] result = (Object[]) Array.newInstance(nmsClass, specific.length);
+
+				// Wrap every item
+				for (int i = 0; i < result.length; i++) {
+					result[i] = converter.getGeneric(specific[i]);
+				}
+
+				return result;
+			}
+
+			@Override
+			public Class<T[]> getSpecificType() {
+				return (Class<T[]>) MinecraftReflection.getArrayClass(converter.getSpecificType());
+			}
+		};
+	}
+
+	public static <T> EquivalentConverter<Optional<T>> optional(final EquivalentConverter<T> converter) {
+		return new EquivalentConverter<Optional<T>>() {
+			@Override
+			public Object getGeneric(Optional<T> specific) {
+				return specific.map(converter::getGeneric);
+			}
+
+			@Override
+			public Optional<T> getSpecific(Object generic) {
+				Optional<Object> optional = (Optional<Object>) generic;
+				return optional.map(converter::getSpecific);
+			}
+
+			@Override
+			public Class<Optional<T>> getSpecificType() {
+				return (Class<Optional<T>>) Optional.empty().getClass();
+			}
+		};
+	}
+
+	public static <T, C extends Collection<T>> EquivalentConverter<C> collection(
+			final EquivalentConverter<T> elementConverter,
+			final Function<Collection<Object>, C> genericToSpecificCollectionFactory,
+			final Function<C, Collection<?>> specificToGenericCollectionFactory
+	) {
+		return ignoreNull(new EquivalentConverter<C>() {
+
+			@Override
+			public Object getGeneric(C specific) {
+				// generics are very cool, thank you java
+				Collection<Object> targetCollection = (Collection<Object>) specificToGenericCollectionFactory.apply(specific);
+				for (T element : specific) {
+					Object generic = elementConverter.getGeneric(element);
+					if (generic != null) {
+						targetCollection.add(generic);
+					}
+				}
+
+				return targetCollection;
+			}
+
+			@Override
+			public C getSpecific(Object generic) {
+				if (generic instanceof Collection<?>) {
+					Collection<Object> sourceCollection = (Collection<Object>) generic;
+					C targetCollection = genericToSpecificCollectionFactory.apply(sourceCollection);
+					// copy over all elements into a new collection
+					for (Object element : sourceCollection) {
+						T specific = elementConverter.getSpecific(element);
+						if (specific != null) {
+							targetCollection.add(specific);
+						}
+					}
+
+					return targetCollection;
+				}
+				// not valid
+				return null;
+			}
+
+			@Override
+			public Class<C> getSpecificType() {
+				return (Class) Collection.class;
+			}
+		});
+	}
+}