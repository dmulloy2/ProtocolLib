package com.comphenix.protocol.wrappers;

import com.comphenix.protocol.reflect.FuzzyReflection;
import com.comphenix.protocol.reflect.accessors.Accessors;
import com.comphenix.protocol.reflect.accessors.MethodAccessor;
import com.comphenix.protocol.reflect.fuzzy.FuzzyMethodContract;
import com.comphenix.protocol.utility.MinecraftReflection;
import com.google.common.collect.ImmutableMap;

import java.lang.reflect.Field;
import java.lang.reflect.Modifier;
import java.lang.reflect.ParameterizedType;
import java.lang.reflect.Type;
import java.lang.reflect.WildcardType;
import java.util.HashMap;
import java.util.Map;

public class WrappedRegistry {
    // map of NMS class to registry instance
    private static final Map<Class<?>, WrappedRegistry> REGISTRY;

    private static final MethodAccessor GET;
    private static final MethodAccessor GET_ID;
    private static final MethodAccessor GET_KEY;

<<<<<<< HEAD
    static {
        Map<Class<?>, WrappedRegistry> regMap = new HashMap<>();

        Class<?> regClass = MinecraftReflection.getIRegistry();
        if (regClass != null) {
            for (Field field : regClass.getFields()) {
                try {
                    // make sure it's actually a registry
                    if (field.getType().isAssignableFrom(regClass)) {
                        Type genType = field.getGenericType();
                        if (genType instanceof ParameterizedType) {
                            ParameterizedType par = (ParameterizedType) genType;
                            Type paramType = par.getActualTypeArguments()[0];
                            Class<?> clazzToAdd = null;

                            if (paramType instanceof Class<?>) {
                                clazzToAdd = (Class<?>) paramType;
                            } else if(paramType instanceof ParameterizedType) {
                                clazzToAdd = (Class<?>) ((ParameterizedType) paramType).getRawType();
                            }

                            if(clazzToAdd != null) {
                                regMap.put(clazzToAdd, new WrappedRegistry(field.get(null)));
                            }
                        }
                    }
                } catch (ReflectiveOperationException ignored) {
                }
            }
        }

        REGISTRY = ImmutableMap.copyOf(regMap);

        FuzzyReflection fuzzy = FuzzyReflection.fromClass(regClass, false);
        GET = Accessors.getMethodAccessor(fuzzy.getMethod(FuzzyMethodContract
                .newBuilder()
            		.parameterCount(1)
            		.returnDerivedOf(Object.class)
            		.requireModifier(Modifier.ABSTRACT)
            		.parameterExactType(MinecraftReflection.getMinecraftKeyClass())
            		.build()));
        GET_KEY = Accessors.getMethodAccessor(fuzzy.getMethod(FuzzyMethodContract
                .newBuilder()
                .parameterCount(1)
                .returnTypeExact(MinecraftReflection.getMinecraftKeyClass())
                .build()));
=======
	static {
		Map<Class<?>, WrappedRegistry> regMap = new HashMap<>();

		Class<?> regClass = MinecraftReflection.getIRegistry();
		if (regClass != null) {
			for (Field field : regClass.getFields()) {
				try {
					// make sure it's actually a registry
					if (regClass.isAssignableFrom(field.getType())) {
						Type genType = field.getGenericType();
						if (genType instanceof ParameterizedType) {
							ParameterizedType par = (ParameterizedType) genType;
							Type paramType = par.getActualTypeArguments()[0];
							if (paramType instanceof Class) {
								// for example Registry<Item>
								regMap.put((Class<?>) paramType, new WrappedRegistry(field.get(null)));
							} else if (paramType instanceof ParameterizedType) {
								// for example Registry<EntityType<?>>
								par = (ParameterizedType) paramType;
								paramType = par.getActualTypeArguments()[0];
								if (paramType instanceof WildcardType) {
									// some registry types are even more nested, but we don't want them
									// for example Registry<Codec<ChunkGenerator>>, Registry<Codec<WorldChunkManager>>
									WildcardType wildcard = (WildcardType) paramType;
									if (wildcard.getUpperBounds().length != 1 || wildcard.getLowerBounds().length > 0) {
										continue;
									}

									// we only want types with an undefined upper bound (aka. ?)
									if (wildcard.getUpperBounds()[0] != Object.class) {
										continue;
									}
								}

								paramType = par.getRawType();
								if (paramType instanceof Class<?>) {
									// there might be duplicate registries, like the codec registries
									// we don't want them to be registered here
									regMap.put((Class<?>) paramType, new WrappedRegistry(field.get(null)));
								}
							}
						}
					}
				} catch (ReflectiveOperationException ignored) {
				}
			}
		}

		REGISTRY = ImmutableMap.copyOf(regMap);

		FuzzyReflection fuzzy = FuzzyReflection.fromClass(regClass, false);
		GET = Accessors.getMethodAccessor(fuzzy.getMethod(FuzzyMethodContract
				.newBuilder()
				.parameterCount(1)
				.returnDerivedOf(Object.class)
				.requireModifier(Modifier.ABSTRACT)
				.parameterExactType(MinecraftReflection.getMinecraftKeyClass())
				.build()));
		GET_ID = Accessors.getMethodAccessor(fuzzy.getMethod(FuzzyMethodContract
				.newBuilder()
				.parameterCount(1)
				.returnTypeExact(int.class)
				.requireModifier(Modifier.ABSTRACT)
				.parameterDerivedOf(Object.class)
				.build()));
		GET_KEY = Accessors.getMethodAccessor(fuzzy.getMethod(FuzzyMethodContract
				.newBuilder()
				.parameterCount(1)
				.returnTypeExact(MinecraftReflection.getMinecraftKeyClass())
				.build()));
>>>>>>> 5e8f044a
    }

    private final Object handle;

    private WrappedRegistry(Object handle) {
        this.handle = handle;
    }

    public Object get(MinecraftKey key) {
        return GET.invoke(handle, MinecraftKey.getConverter().getGeneric(key));
    }

    public Object get(String key) {
        return get(new MinecraftKey(key));
    }

    public MinecraftKey getKey(Object generic) {
        return MinecraftKey.getConverter().getSpecific(GET_KEY.invoke(handle, generic));
    }

	public int getId(MinecraftKey key) {
		return getId(get(key));
	}

	public int getId(String key) {
	    return getId(new MinecraftKey(key));
	}

	public int getId(Object entry) {
		return (int) GET_ID.invoke(this.handle, entry);
	}

    public static WrappedRegistry getAttributeRegistry() {
        return getRegistry(MinecraftReflection.getAttributeBase());
    }

    public static WrappedRegistry getDimensionRegistry() {
        return getRegistry(MinecraftReflection.getDimensionManager());
    }

<<<<<<< HEAD
    public static WrappedRegistry getBlockEntityTypeRegistry() {
        return REGISTRY.get(MinecraftReflection.getBlockEntityTypeClass());
    }
=======
	public static WrappedRegistry getRegistry(Class<?> type) {
		return REGISTRY.get(type);
	}
>>>>>>> 5e8f044a
}<|MERGE_RESOLUTION|>--- conflicted
+++ resolved
@@ -23,54 +23,6 @@
     private static final MethodAccessor GET_ID;
     private static final MethodAccessor GET_KEY;
 
-<<<<<<< HEAD
-    static {
-        Map<Class<?>, WrappedRegistry> regMap = new HashMap<>();
-
-        Class<?> regClass = MinecraftReflection.getIRegistry();
-        if (regClass != null) {
-            for (Field field : regClass.getFields()) {
-                try {
-                    // make sure it's actually a registry
-                    if (field.getType().isAssignableFrom(regClass)) {
-                        Type genType = field.getGenericType();
-                        if (genType instanceof ParameterizedType) {
-                            ParameterizedType par = (ParameterizedType) genType;
-                            Type paramType = par.getActualTypeArguments()[0];
-                            Class<?> clazzToAdd = null;
-
-                            if (paramType instanceof Class<?>) {
-                                clazzToAdd = (Class<?>) paramType;
-                            } else if(paramType instanceof ParameterizedType) {
-                                clazzToAdd = (Class<?>) ((ParameterizedType) paramType).getRawType();
-                            }
-
-                            if(clazzToAdd != null) {
-                                regMap.put(clazzToAdd, new WrappedRegistry(field.get(null)));
-                            }
-                        }
-                    }
-                } catch (ReflectiveOperationException ignored) {
-                }
-            }
-        }
-
-        REGISTRY = ImmutableMap.copyOf(regMap);
-
-        FuzzyReflection fuzzy = FuzzyReflection.fromClass(regClass, false);
-        GET = Accessors.getMethodAccessor(fuzzy.getMethod(FuzzyMethodContract
-                .newBuilder()
-            		.parameterCount(1)
-            		.returnDerivedOf(Object.class)
-            		.requireModifier(Modifier.ABSTRACT)
-            		.parameterExactType(MinecraftReflection.getMinecraftKeyClass())
-            		.build()));
-        GET_KEY = Accessors.getMethodAccessor(fuzzy.getMethod(FuzzyMethodContract
-                .newBuilder()
-                .parameterCount(1)
-                .returnTypeExact(MinecraftReflection.getMinecraftKeyClass())
-                .build()));
-=======
 	static {
 		Map<Class<?>, WrappedRegistry> regMap = new HashMap<>();
 
@@ -141,7 +93,6 @@
 				.parameterCount(1)
 				.returnTypeExact(MinecraftReflection.getMinecraftKeyClass())
 				.build()));
->>>>>>> 5e8f044a
     }
 
     private final Object handle;
@@ -182,13 +133,11 @@
         return getRegistry(MinecraftReflection.getDimensionManager());
     }
 
-<<<<<<< HEAD
-    public static WrappedRegistry getBlockEntityTypeRegistry() {
-        return REGISTRY.get(MinecraftReflection.getBlockEntityTypeClass());
-    }
-=======
 	public static WrappedRegistry getRegistry(Class<?> type) {
 		return REGISTRY.get(type);
 	}
->>>>>>> 5e8f044a
+
+    public static WrappedRegistry getBlockEntityTypeRegistry() {
+        return getRegistry(MinecraftReflection.getBlockEntityTypeClass());
+    }
 }