package com.comphenix.protocol.wrappers.ping;

<<<<<<< HEAD
=======
import java.nio.charset.StandardCharsets;
import java.util.List;
import java.util.Optional;
import java.util.concurrent.Semaphore;

>>>>>>> ac6f911f
import com.comphenix.protocol.events.InternalStructure;
import com.comphenix.protocol.reflect.EquivalentConverter;
import com.comphenix.protocol.reflect.StructureModifier;
import com.comphenix.protocol.reflect.accessors.Accessors;
import com.comphenix.protocol.reflect.accessors.ConstructorAccessor;
import com.comphenix.protocol.reflect.accessors.FieldAccessor;
import com.comphenix.protocol.reflect.accessors.MethodAccessor;
import com.comphenix.protocol.utility.MinecraftProtocolVersion;
import com.comphenix.protocol.utility.MinecraftReflection;
import com.comphenix.protocol.utility.MinecraftVersion;
<<<<<<< HEAD
import com.comphenix.protocol.wrappers.AutoWrapper;
import com.comphenix.protocol.wrappers.Converters;
import com.comphenix.protocol.wrappers.WrappedChatComponent;
import com.comphenix.protocol.wrappers.codecs.WrappedCodec;
import com.comphenix.protocol.wrappers.codecs.WrappedDynamicOps;
import org.bukkit.Bukkit;

import java.nio.charset.StandardCharsets;
import java.util.Optional;

public class ServerPingRecord implements ServerPingImpl {
=======
import com.comphenix.protocol.wrappers.*;

import com.google.common.collect.ImmutableList;
import org.bukkit.Bukkit;

public final class ServerPingRecord implements ServerPingImpl {
>>>>>>> ac6f911f
	private static Class<?> SERVER_PING;
	private static Class<?> PLAYER_SAMPLE_CLASS;
	private static Class<?> SERVER_DATA_CLASS;

	private static Class<?> GSON_CLASS;
	private static MethodAccessor GSON_TO_JSON;
	private static MethodAccessor GSON_FROM_JSON;
	private static FieldAccessor DATA_SERIALIZER_GSON;
	private static Class<?> JSON_ELEMENT_CLASS;

	private static WrappedChatComponent DEFAULT_DESCRIPTION;

	private static ConstructorAccessor PING_CTOR;
	private static WrappedCodec CODEC;

	private static EquivalentConverter<List<WrappedGameProfile>> PROFILE_LIST_CONVERTER;

	private static boolean initialized = false;
	private static final Object lock = new Object();

	private static void initialize() {
		if (initialized) {
			return;
		}

		synchronized (lock) {
			// may have been initialized while waiting for the lock
			if (initialized) {
				return;
			}

			try {
				SERVER_PING = MinecraftReflection.getServerPingClass();
				PLAYER_SAMPLE_CLASS = MinecraftReflection.getServerPingPlayerSampleClass();
				SERVER_DATA_CLASS = MinecraftReflection.getServerPingServerDataClass();

				PING_CTOR = Accessors.getConstructorAccessor(SERVER_PING.getConstructors()[0]);

				DATA_WRAPPER = AutoWrapper.wrap(ServerData.class, SERVER_DATA_CLASS);
				SAMPLE_WRAPPER = AutoWrapper.wrap(PlayerSample.class, PLAYER_SAMPLE_CLASS);
				FAVICON_WRAPPER = AutoWrapper.wrap(Favicon.class, MinecraftReflection.getMinecraftClass("network.protocol.status.ServerPing$a"));

				PROFILE_LIST_CONVERTER = BukkitConverters.getListConverter(BukkitConverters.getWrappedGameProfileConverter());

<<<<<<< HEAD
			DEFAULT_DESCRIPTION = WrappedChatComponent.fromLegacyText("A Minecraft Server");

			GSON_CLASS = MinecraftReflection.getMinecraftGsonClass();
			GSON_TO_JSON = Accessors.getMethodAccessor(GSON_CLASS, "toJson", Object.class);
			GSON_FROM_JSON = Accessors.getMethodAccessor(GSON_CLASS, "fromJson", String.class, Class.class);
			DATA_SERIALIZER_GSON = Accessors.getFieldAccessor(MinecraftReflection.getPacketDataSerializerClass(), GSON_CLASS, true);
			JSON_ELEMENT_CLASS = MinecraftReflection.getLibraryClass("com.google.gson.JsonElement");
			CODEC = WrappedCodec.fromHandle(Accessors.getFieldAccessor(SERVER_PING, MinecraftReflection.getCodecClass(), false).get(null));
		} catch (Exception ex) {
			ex.printStackTrace(); // TODO
=======
				DEFAULT_DESCRIPTION = WrappedChatComponent.fromLegacyText("A Minecraft Server");
			} catch (Exception ex) {
				throw new RuntimeException("Failed to initialize Server Ping", ex);
			} finally {
				initialized = true;
			}
>>>>>>> ac6f911f
		}
	}

	public static final class PlayerSample {
		public int max;
		public int online;
		public Object sample;

		public PlayerSample(int max, int online, Object sample) {
			this.max = max;
			this.online = online;
			this.sample = sample;
		}

		public PlayerSample() {
			this(0, 0, null);
		}
	}

	public static final class ServerData {
		public String name;
		public int protocol;

		public ServerData(String name, int protocol) {
			this.name = name;
			this.protocol = protocol;
		}

		public ServerData() {
			this("", 0);
		}
	}

	static final byte[] EMPTY_FAVICON = new byte[0];

	public static final class Favicon {
		public byte[] iconBytes;

		public Favicon(byte[] iconBytes) {
			this.iconBytes = iconBytes;
		}

		public Favicon() {
			this(EMPTY_FAVICON);
		}
	}

	private static AutoWrapper<PlayerSample> SAMPLE_WRAPPER;

	private static AutoWrapper<ServerData> DATA_WRAPPER;

	private static AutoWrapper<Favicon> FAVICON_WRAPPER;

	private WrappedChatComponent description;
	private PlayerSample playerSample;
	private ServerData serverData;
	private Favicon favicon;
	private boolean enforceSafeChat;
	private boolean playersVisible = true;

	private static ServerData defaultData() {
		String name = MinecraftVersion.getCurrentVersion().toString();
		int protocol = MinecraftProtocolVersion.getCurrentVersion();

		return new ServerData(name, protocol);
	}

	private static PlayerSample defaultSample() {
		int max = Bukkit.getMaxPlayers();
		int online = Bukkit.getOnlinePlayers().size();

		return new PlayerSample(max, online, null);
	}

	private static Favicon defaultFavicon() {
		return new Favicon();
	}

	public static ServerPingRecord fromJson(String json) {

		Object jsonElement = GSON_FROM_JSON.invoke(DATA_SERIALIZER_GSON.get(null), json, JSON_ELEMENT_CLASS);

		Object decoded = CODEC.parse(jsonElement, WrappedDynamicOps.json(false)).getOrThrow(e -> new IllegalStateException("Failed to decode: " + e));
		return new ServerPingRecord(decoded);
	}

	public ServerPingRecord(Object handle) {
		initialize();
		if(handle.getClass() != SERVER_PING) {
			throw new IllegalArgumentException("Expected handle of type " + SERVER_PING.getName() + " but got " + handle.getClass().getName());
		}

		StructureModifier<Object> modifier = new StructureModifier<>(handle.getClass()).withTarget(handle);
		InternalStructure structure = new InternalStructure(handle, modifier);

		this.description = structure.getChatComponents().readSafely(0);

		StructureModifier<Optional<Object>> optionals = structure.getOptionals(Converters.passthrough(Object.class));

		Optional<Object> sampleHandle = optionals.readSafely(0);
		this.playerSample = sampleHandle.isPresent() ? SAMPLE_WRAPPER.wrap(sampleHandle.get()) : defaultSample();

		Optional<Object> dataHandle = optionals.readSafely(1);
		this.serverData = dataHandle.isPresent() ? DATA_WRAPPER.wrap(dataHandle.get()) : defaultData();

		Optional<Object> faviconHandle = optionals.readSafely(2);
		this.favicon = faviconHandle.isPresent() ? FAVICON_WRAPPER.wrap(faviconHandle.get()) : defaultFavicon();

		this.enforceSafeChat = structure.getBooleans().readSafely(0);
	}

	public ServerPingRecord() {
		initialize();

		this.description = DEFAULT_DESCRIPTION;
		this.playerSample = defaultSample();
		this.serverData = defaultData();
		this.favicon = defaultFavicon();
	}

	@Override
	public WrappedChatComponent getMotD() {
		return description;
	}

	@Override
<<<<<<< HEAD
	public void setMotD(Object description) {
		if(description instanceof WrappedChatComponent) {
			this.description = (WrappedChatComponent) description;
		} else {
			this.description = WrappedChatComponent.fromHandle(description);
		}
=======
	public void setMotD(WrappedChatComponent description) {
		this.description = description;
>>>>>>> ac6f911f
	}

	@Override
	public int getPlayersMaximum() {
		return playerSample.max;
	}

	@Override
	public void setPlayersMaximum(int maxPlayers) {
		playerSample.max = maxPlayers;
	}

	@Override
	public int getPlayersOnline() {
		return playerSample.online;
	}

	@Override
	public void setPlayersOnline(int onlineCount) {
		playerSample.online = onlineCount;
	}

	@Override
	public ImmutableList<WrappedGameProfile> getPlayers() {
		if (playerSample.sample == null) {
			return ImmutableList.of();
		}

		List<WrappedGameProfile> list = PROFILE_LIST_CONVERTER.getSpecific(playerSample.sample);
		if (list == null) {
			return ImmutableList.of();
		}

		return ImmutableList.copyOf(list);
	}

	@Override
	public void setPlayers(Iterable<? extends WrappedGameProfile> playerSample) {
		if (playerSample == null) {
			this.playerSample.sample = null;
			return;
		}

		List<WrappedGameProfile> list = Converters.toList(playerSample);
		this.playerSample.sample = PROFILE_LIST_CONVERTER.getGeneric(list);
	}

	@Override
	public String getVersionName() {
		return serverData.name;
	}

	@Override
	public void setVersionName(String versionName) {
		serverData.name = versionName;
	}

	@Override
	public int getVersionProtocol() {
		return serverData.protocol;
	}

	@Override
	public void setVersionProtocol(int protocolVersion) {
		serverData.protocol = protocolVersion;
	}

	@Override
	public String getFavicon() {
		return new String(favicon.iconBytes, StandardCharsets.UTF_8);
	}

	@Override
	public void setFavicon(String favicon) {
		this.favicon.iconBytes = favicon.getBytes(StandardCharsets.UTF_8);
	}

	@Override
	public boolean isEnforceSecureChat() {
		return enforceSafeChat;
	}

	@Override
	public void setEnforceSecureChat(boolean safeChat) {
		this.enforceSafeChat = safeChat;
	}

	@Override
	public void resetPlayers() {
		this.playerSample = defaultSample();
	}

	@Override
	public void resetVersion() {
		this.serverData = defaultData();
	}

	@Override
	public boolean arePlayersVisible() {
		return playersVisible;
	}

	@Override
	public void setPlayersVisible(boolean visible) {
		this.playersVisible = visible;
	}

	@Override
	public String getJson() {
		Object encoded = CODEC.encode(getHandle(), WrappedDynamicOps.json(false)).getOrThrow(e -> new IllegalStateException("Failed to encode: " + e));
		return (String) GSON_TO_JSON.invoke(DATA_SERIALIZER_GSON.get(null), encoded);
	}

	@Override
	public Object getHandle() {
		WrappedChatComponent wrappedDescription = description != null ? description : DEFAULT_DESCRIPTION;
		Object descHandle = wrappedDescription.getHandle();

		Optional<Object> playersHandle = Optional.ofNullable(playerSample != null ? SAMPLE_WRAPPER.unwrap(playerSample) : null);
		Optional<Object> versionHandle = Optional.ofNullable(serverData != null ? DATA_WRAPPER.unwrap(serverData) : null);
		Optional<Object> favHandle = Optional.ofNullable(favicon != null ? FAVICON_WRAPPER.unwrap(favicon) : null);

<<<<<<< HEAD
		return PING_CTOR.invoke(description.getHandle(), playersHandle, versionHandle, favHandle, enforceSafeChat);
=======
		return PING_CTOR.invoke(descHandle, playersHandle, versionHandle, favHandle, enforceSafeChat);
>>>>>>> ac6f911f
	}
}<|MERGE_RESOLUTION|>--- conflicted
+++ resolved
@@ -1,13 +1,5 @@
 package com.comphenix.protocol.wrappers.ping;
 
-<<<<<<< HEAD
-=======
-import java.nio.charset.StandardCharsets;
-import java.util.List;
-import java.util.Optional;
-import java.util.concurrent.Semaphore;
-
->>>>>>> ac6f911f
 import com.comphenix.protocol.events.InternalStructure;
 import com.comphenix.protocol.reflect.EquivalentConverter;
 import com.comphenix.protocol.reflect.StructureModifier;
@@ -18,26 +10,16 @@
 import com.comphenix.protocol.utility.MinecraftProtocolVersion;
 import com.comphenix.protocol.utility.MinecraftReflection;
 import com.comphenix.protocol.utility.MinecraftVersion;
-<<<<<<< HEAD
-import com.comphenix.protocol.wrappers.AutoWrapper;
-import com.comphenix.protocol.wrappers.Converters;
-import com.comphenix.protocol.wrappers.WrappedChatComponent;
+import com.comphenix.protocol.wrappers.*;
 import com.comphenix.protocol.wrappers.codecs.WrappedCodec;
 import com.comphenix.protocol.wrappers.codecs.WrappedDynamicOps;
-import org.bukkit.Bukkit;
-
-import java.nio.charset.StandardCharsets;
-import java.util.Optional;
-
-public class ServerPingRecord implements ServerPingImpl {
-=======
-import com.comphenix.protocol.wrappers.*;
-
 import com.google.common.collect.ImmutableList;
 import org.bukkit.Bukkit;
 
+import java.nio.charset.StandardCharsets;
+import java.util.*;
+
 public final class ServerPingRecord implements ServerPingImpl {
->>>>>>> ac6f911f
 	private static Class<?> SERVER_PING;
 	private static Class<?> PLAYER_SAMPLE_CLASS;
 	private static Class<?> SERVER_DATA_CLASS;
@@ -82,25 +64,19 @@
 
 				PROFILE_LIST_CONVERTER = BukkitConverters.getListConverter(BukkitConverters.getWrappedGameProfileConverter());
 
-<<<<<<< HEAD
-			DEFAULT_DESCRIPTION = WrappedChatComponent.fromLegacyText("A Minecraft Server");
-
-			GSON_CLASS = MinecraftReflection.getMinecraftGsonClass();
-			GSON_TO_JSON = Accessors.getMethodAccessor(GSON_CLASS, "toJson", Object.class);
-			GSON_FROM_JSON = Accessors.getMethodAccessor(GSON_CLASS, "fromJson", String.class, Class.class);
-			DATA_SERIALIZER_GSON = Accessors.getFieldAccessor(MinecraftReflection.getPacketDataSerializerClass(), GSON_CLASS, true);
-			JSON_ELEMENT_CLASS = MinecraftReflection.getLibraryClass("com.google.gson.JsonElement");
-			CODEC = WrappedCodec.fromHandle(Accessors.getFieldAccessor(SERVER_PING, MinecraftReflection.getCodecClass(), false).get(null));
-		} catch (Exception ex) {
-			ex.printStackTrace(); // TODO
-=======
 				DEFAULT_DESCRIPTION = WrappedChatComponent.fromLegacyText("A Minecraft Server");
+
+				GSON_CLASS = MinecraftReflection.getMinecraftGsonClass();
+				GSON_TO_JSON = Accessors.getMethodAccessor(GSON_CLASS, "toJson", Object.class);
+				GSON_FROM_JSON = Accessors.getMethodAccessor(GSON_CLASS, "fromJson", String.class, Class.class);
+				DATA_SERIALIZER_GSON = Accessors.getFieldAccessor(MinecraftReflection.getPacketDataSerializerClass(), GSON_CLASS, true);
+				JSON_ELEMENT_CLASS = MinecraftReflection.getLibraryClass("com.google.gson.JsonElement");
+				CODEC = WrappedCodec.fromHandle(Accessors.getFieldAccessor(SERVER_PING, MinecraftReflection.getCodecClass(), false).get(null));
 			} catch (Exception ex) {
 				throw new RuntimeException("Failed to initialize Server Ping", ex);
 			} finally {
 				initialized = true;
 			}
->>>>>>> ac6f911f
 		}
 	}
 
@@ -172,7 +148,7 @@
 		int max = Bukkit.getMaxPlayers();
 		int online = Bukkit.getOnlinePlayers().size();
 
-		return new PlayerSample(max, online, null);
+		return new PlayerSample(max, online, new ArrayList<>());
 	}
 
 	private static Favicon defaultFavicon() {
@@ -227,17 +203,8 @@
 	}
 
 	@Override
-<<<<<<< HEAD
-	public void setMotD(Object description) {
-		if(description instanceof WrappedChatComponent) {
-			this.description = (WrappedChatComponent) description;
-		} else {
-			this.description = WrappedChatComponent.fromHandle(description);
-		}
-=======
 	public void setMotD(WrappedChatComponent description) {
 		this.description = description;
->>>>>>> ac6f911f
 	}
 
 	@Override
@@ -356,14 +323,24 @@
 		WrappedChatComponent wrappedDescription = description != null ? description : DEFAULT_DESCRIPTION;
 		Object descHandle = wrappedDescription.getHandle();
 
-		Optional<Object> playersHandle = Optional.ofNullable(playerSample != null ? SAMPLE_WRAPPER.unwrap(playerSample) : null);
+		Optional<Object> playersHandle = Optional.ofNullable(SAMPLE_WRAPPER.unwrap(playerSample != null ? playerSample : new ArrayList<>())); // sample has to be non-null in handle
 		Optional<Object> versionHandle = Optional.ofNullable(serverData != null ? DATA_WRAPPER.unwrap(serverData) : null);
 		Optional<Object> favHandle = Optional.ofNullable(favicon != null ? FAVICON_WRAPPER.unwrap(favicon) : null);
 
-<<<<<<< HEAD
-		return PING_CTOR.invoke(description.getHandle(), playersHandle, versionHandle, favHandle, enforceSafeChat);
-=======
 		return PING_CTOR.invoke(descHandle, playersHandle, versionHandle, favHandle, enforceSafeChat);
->>>>>>> ac6f911f
+	}
+
+	@Override
+	public boolean equals(Object obj) {
+		if(!(obj instanceof ServerPingRecord)) {
+			return false;
+		}
+		ServerPingRecord other = (ServerPingRecord) obj;
+
+		return Objects.equals(description, other.description)
+				&& Objects.equals(playerSample, other.playerSample)
+				&& Objects.equals(serverData, other.serverData)
+				&& ((favicon == null && other.favicon.iconBytes == null)
+				|| ((favicon != null) == (other.favicon != null) && Arrays.equals(favicon.iconBytes, other.favicon.iconBytes)));
 	}
 }