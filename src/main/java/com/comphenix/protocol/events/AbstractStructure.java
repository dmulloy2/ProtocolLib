--- conflicted
+++ resolved
@@ -930,7 +930,6 @@
     }
 
     /**
-<<<<<<< HEAD
      * Retrieve a read/write structure for LevelChunkPacketData in 1.18+
      *
      * @return The Structure Modifier
@@ -946,7 +945,9 @@
      */
     public StructureModifier<WrappedLevelChunkData.LightData> getLightUpdateData() {
         return structureModifier.withType(MinecraftReflection.getLightUpdatePacketDataClass(), WrappedLevelChunkData.LightData.getConverter());
-=======
+    }
+
+    /**
      * @return read/write structure for login encryption packets
      */
     public StructureModifier<Either<byte[], WrappedSaltedSignature>> getLoginSignatures() {
@@ -978,7 +979,6 @@
                         leftConverter, rightConverter
                 )
         );
->>>>>>> d40762e6
     }
 
     /**
