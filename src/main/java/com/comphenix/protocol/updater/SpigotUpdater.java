/**
 *  ProtocolLib - Bukkit server library that allows access to the Minecraft protocol.
 *  Copyright (C) 2015 dmulloy2
 *
 *  This program is free software; you can redistribute it and/or modify it under the terms of the
 *  GNU General Public License as published by the Free Software Foundation; either version 2 of
 *  the License, or (at your option) any later version.
 *
 *  This program is distributed in the hope that it will be useful, but WITHOUT ANY WARRANTY;
 *  without even the implied warranty of MERCHANTABILITY or FITNESS FOR A PARTICULAR PURPOSE.
 *  See the GNU General Public License for more details.
 *
 *  You should have received a copy of the GNU General Public License along with this program;
 *  if not, write to the Free Software Foundation, Inc., 59 Temple Place, Suite 330, Boston, MA
 *  02111-1307 USA
 */
package com.comphenix.protocol.updater;

import com.comphenix.protocol.ProtocolLibrary;
import com.comphenix.protocol.error.Report;
import com.comphenix.protocol.utility.Closer;
import org.bukkit.plugin.Plugin;

import java.io.BufferedReader;
import java.io.IOException;
import java.io.InputStreamReader;
import java.net.HttpURLConnection;
import java.net.URL;

<<<<<<< HEAD
import org.bukkit.plugin.Plugin;

import com.comphenix.protocol.ProtocolLibrary;
import com.comphenix.protocol.error.Report;
import com.comphenix.protocol.utility.Closer;

=======
>>>>>>> a2bf2420
/**
 * Adapted version of the Bukkit updater for use with Spigot resources
 * @author dmulloy2
 */

public final class SpigotUpdater extends Updater {
	private String remoteVersion;

	public SpigotUpdater(Plugin plugin, UpdateType type, boolean announce) {
		super(plugin, type, announce);
	}

	@Override
	public void start(UpdateType type) {
    	waitForThread();
  
    	this.type = type;
        this.thread = new Thread(new SpigotUpdateRunnable());
        this.thread.start();
	}

	@Override
	public String getResult() {
		waitForThread();
		return String.format(result.toString(), remoteVersion, plugin.getDescription().getVersion(), RESOURCE_URL);
	}

	private class SpigotUpdateRunnable implements Runnable {

		@Override
		public void run() {
			try {
				String version = getSpigotVersion();
				remoteVersion = version;

				if (versionCheck(version)) {
					result = UpdateResult.SPIGOT_UPDATE_AVAILABLE;
				} else {
					result = UpdateResult.NO_UPDATE;
				}
			} catch (Throwable ex) {
				if (ProtocolLibrary.getConfig().isDebug()) {
					ProtocolLibrary.getErrorReporter().reportDetailed(
							SpigotUpdater.this, Report.newBuilder(REPORT_CANNOT_UPDATE_PLUGIN).error(ex).callerParam(this));
				} else {
					// People don't care
					// plugin.getLogger().log(Level.WARNING, "Failed to check for updates: " + ex);
				}

				ProtocolLibrary.disableUpdates();
			} finally {
				// Invoke the listeners on the main thread
				for (Runnable listener : listeners) {
					plugin.getServer().getScheduler().scheduleSyncDelayedTask(plugin, listener);
				}
			}
		}
	}

	private static final String RESOURCE_URL = "https://www.spigotmc.org/resources/protocollib.1997/";
	private static final String UPDATE_URL = "https://api.spigotmc.org/legacy/update.php?resource=1997";
	private static final String ACTION = "GET";

	public String getSpigotVersion() throws IOException {
		try (Closer closer = Closer.create()) {
			HttpURLConnection con = (HttpURLConnection) new URL(UPDATE_URL).openConnection();
			con.setDoOutput(true);
			con.setRequestMethod(ACTION);

			InputStreamReader isr = closer.register(new InputStreamReader(con.getInputStream()));
			BufferedReader br = closer.register(new BufferedReader(isr));
			return br.readLine();
		}
	}

	@Override
	public String getRemoteVersion() {
		return remoteVersion;
	}
}<|MERGE_RESOLUTION|>--- conflicted
+++ resolved
@@ -27,15 +27,6 @@
 import java.net.HttpURLConnection;
 import java.net.URL;
 
-<<<<<<< HEAD
-import org.bukkit.plugin.Plugin;
-
-import com.comphenix.protocol.ProtocolLibrary;
-import com.comphenix.protocol.error.Report;
-import com.comphenix.protocol.utility.Closer;
-
-=======
->>>>>>> a2bf2420
 /**
  * Adapted version of the Bukkit updater for use with Spigot resources
  * @author dmulloy2
