--- conflicted
+++ resolved
@@ -2,43 +2,30 @@
  *  ProtocolLib - Bukkit server library that allows access to the Minecraft protocol.
  *  Copyright (C) 2012 Kristian S. Stangeland
  *
- *  This program is free software; you can redistribute it and/or modify it under the terms of the 
- *  GNU General Public License as published by the Free Software Foundation; either version 2 of 
+ *  This program is free software; you can redistribute it and/or modify it under the terms of the
+ *  GNU General Public License as published by the Free Software Foundation; either version 2 of
  *  the License, or (at your option) any later version.
  *
- *  This program is distributed in the hope that it will be useful, but WITHOUT ANY WARRANTY; 
- *  without even the implied warranty of MERCHANTABILITY or FITNESS FOR A PARTICULAR PURPOSE. 
+ *  This program is distributed in the hope that it will be useful, but WITHOUT ANY WARRANTY;
+ *  without even the implied warranty of MERCHANTABILITY or FITNESS FOR A PARTICULAR PURPOSE.
  *  See the GNU General Public License for more details.
  *
- *  You should have received a copy of the GNU General Public License along with this program; 
- *  if not, write to the Free Software Foundation, Inc., 59 Temple Place, Suite 330, Boston, MA 
+ *  You should have received a copy of the GNU General Public License along with this program;
+ *  if not, write to the Free Software Foundation, Inc., 59 Temple Place, Suite 330, Boston, MA
  *  02111-1307 USA
  */
 
 package com.comphenix.protocol.reflect.instances;
 
-<<<<<<< HEAD
 import com.comphenix.protocol.reflect.accessors.Accessors;
-=======
-import com.comphenix.protocol.reflect.FieldUtils;
-import com.comphenix.protocol.reflect.FuzzyReflection;
-
-import javax.annotation.Nullable;
->>>>>>> 96155b10
 import java.lang.reflect.Field;
+import java.util.Collection;
 import java.util.ArrayDeque;
-import java.util.Collection;
 import java.util.HashMap;
 import java.util.Map;
-
-<<<<<<< HEAD
 import javax.annotation.Nullable;
-
 import com.comphenix.protocol.reflect.FuzzyReflection;
-import com.google.common.collect.Lists;
-
-=======
->>>>>>> 96155b10
+
 /**
  * Provides instance constructors using a list of existing values.
  * <p>
@@ -48,7 +35,7 @@
 public class ExistingGenerator implements InstanceProvider {
 	/**
 	 * Represents a single node in the tree of possible values.
-	 * 
+	 *
 	 * @author Kristian
 	 */
 	private static final class Node {
@@ -56,7 +43,7 @@
 		private Class<?> key;
 		private Object value;
 		private int level;
-		
+
 		public Node(Class<?> key, Object value, int level) {
 			this.children = new HashMap<Class<?>, Node>();
 			this.key = key;
@@ -68,7 +55,7 @@
 			children.put(node.key, node);
 			return node;
 		}
-		
+
 		public int getLevel() {
 			return level;
 		}
@@ -76,7 +63,7 @@
 		public Collection<Node> getChildren() {
 			return children.values();
 		}
-		
+
 		public Object getValue() {
 			return value;
 		}
@@ -84,19 +71,19 @@
 		public void setValue(Object value) {
 			this.value = value;
 		}
-		
+
 		public Node getChild(Class<?> clazz) {
 			return children.get(clazz);
 		}
 	}
-	
+
 	// Represents the root node
 	private Node root = new Node(null, null, 0);
-	
+
 	private ExistingGenerator() {
 		// Only accessible to the constructors
 	}
-	
+
 	/**
 	 * Automatically create an instance provider from a objects public and private fields.
 	 * <p>
@@ -108,10 +95,10 @@
 	public static ExistingGenerator fromObjectFields(Object object) {
 		if (object == null)
 			throw new IllegalArgumentException("Object cannot be NULL.");
-		
+
 		return fromObjectFields(object, object.getClass());
 	}
-	
+
 	/**
 	 * Automatically create an instance provider from a objects public and private fields.
 	 * <p>
@@ -123,7 +110,7 @@
 	 */
 	public static ExistingGenerator fromObjectFields(Object object, Class<?> type) {
 		ExistingGenerator generator = new ExistingGenerator();
-		
+
 		// Possible errors
 		if (object == null)
 			throw new IllegalArgumentException("Object cannot be NULL.");
@@ -131,7 +118,7 @@
 			throw new IllegalArgumentException("Type cannot be NULL.");
 		if (!type.isAssignableFrom(object.getClass()))
 			throw new IllegalArgumentException("Type must be a superclass or be the same type.");
-		
+
 		// Read instances from every field.
 		for (Field field : FuzzyReflection.fromClass(type, true).getFields()) {
 			try {
@@ -140,7 +127,7 @@
 				// Use the type of the field, not the object itself
 				if (value != null)
 					generator.addObject(field.getType(), value);
-				
+
 			} catch (Exception e) {
 				// Yes, swallow it. No, really.
 			}
@@ -148,7 +135,7 @@
 
 		return generator;
 	}
-	
+
 	/**
 	 * Create an instance generator from a pre-defined array of values.
 	 * @param values - values to provide.
@@ -156,34 +143,34 @@
 	 */
 	public static ExistingGenerator fromObjectArray(Object[] values) {
 		ExistingGenerator generator = new ExistingGenerator();
-		
+
 		for (Object value : values)
 			 generator.addObject(value);
-		
+
 		return generator;
 	}
-	
+
 	private void addObject(Object value) {
 		if (value == null)
 			throw new IllegalArgumentException("Value cannot be NULL.");
-		
+
 		addObject(value.getClass(), value);
 	}
-	
+
 	private void addObject(Class<?> type, Object value) {
 		Node node = getLeafNode(root, type, false);
-		
+
 		// Set the value
 		node.setValue(value);
 	}
-	
+
 	private Node getLeafNode(final Node start, Class<?> type, boolean readOnly) {
 		Class<?>[] path = getHierachy(type);
 		Node current = start;
-		
+
 		for (int i = 0; i < path.length; i++) {
 			Node next = getNext(current, path[i], readOnly);
-			
+
 			// Try every interface too
 			if (next == null && readOnly) {
 				current = null;
@@ -192,19 +179,19 @@
 
 			current = next;
 		}
-		
+
 		// And we're done
 		return current;
 	}
 
 	private Node getNext(Node current, Class<?> clazz, boolean readOnly) {
 		Node next = current.getChild(clazz);
-		
+
 		// Add a new node if needed
 		if (next == null && !readOnly) {
 			next = current.addChild(new Node(clazz, null, current.getLevel() + 1));
 		}
-		
+
 		// Add interfaces
 		if (next != null && !readOnly && !clazz.isInterface()) {
 			for (Class<?> clazzInterface : clazz.getInterfaces()) {
@@ -213,23 +200,23 @@
 		}
 		return next;
 	}
-	
+
 	private Node getLowestLeaf(Node current) {
 		Node candidate = current;
-		
+
 		// Depth-first search
 		for (Node child : current.getChildren()) {
 			Node subtree = getLowestLeaf(child);
-			
+
 			// Get the lowest node
 			if (subtree.getValue() != null && candidate.getLevel() < subtree.getLevel()) {
 				candidate = subtree;
 			}
 		}
-		
+
 		return candidate;
 	}
-	
+
 	private Class<?>[] getHierachy(Class<?> type) {
 		final ArrayDeque<Class<?>> result = new ArrayDeque<>();
 
@@ -245,12 +232,12 @@
 	public Object create(@Nullable Class<?> type) {
 		// Locate the type in the hierachy
 		Node node = getLeafNode(root, type, true);
-		
+
 		// Next, get the lowest leaf node
 		if (node != null) {
 			node = getLowestLeaf(node);
 		}
-			
+
 		// NULL values indicate that the generator failed
 		if (node != null)
 			return node.getValue();
