--- conflicted
+++ resolved
@@ -1,14 +1,11 @@
-<<<<<<< HEAD
 package com.comphenix.protocol;
 
-import static org.mockito.Mockito.mock;
-import static org.mockito.Mockito.when;
+import java.util.Collections;
+import java.util.List;
 
 import com.comphenix.protocol.reflect.accessors.Accessors;
 import com.comphenix.protocol.reflect.accessors.FieldAccessor;
 import com.comphenix.protocol.utility.MinecraftReflectionTestUtil;
-import java.util.Collections;
-import java.util.List;
 import net.minecraft.SharedConstants;
 import net.minecraft.core.IRegistry;
 import net.minecraft.server.DispenserRegistry;
@@ -22,6 +19,9 @@
 import org.bukkit.craftbukkit.v1_19_R2.inventory.CraftItemFactory;
 import org.bukkit.craftbukkit.v1_19_R2.util.Versioning;
 import org.spigotmc.SpigotWorldConfig;
+
+import static org.mockito.Mockito.mock;
+import static org.mockito.Mockito.when;
 
 /**
  * Used to ensure that ProtocolLib and Bukkit is prepared to be tested.
@@ -124,131 +124,4 @@
 			MinecraftReflectionTestUtil.init();
 		}
 	}
-=======
-package com.comphenix.protocol;
-
-import static org.mockito.Mockito.mock;
-import static org.mockito.Mockito.when;
-
-import com.comphenix.protocol.reflect.accessors.Accessors;
-import com.comphenix.protocol.reflect.accessors.FieldAccessor;
-import com.comphenix.protocol.utility.MinecraftReflectionTestUtil;
-import java.util.Collections;
-import java.util.List;
-import net.minecraft.SharedConstants;
-import net.minecraft.core.IRegistry;
-import net.minecraft.server.DispenserRegistry;
-import net.minecraft.server.level.WorldServer;
-import org.apache.logging.log4j.LogManager;
-import org.bukkit.Bukkit;
-import org.bukkit.Server;
-import org.bukkit.World;
-import org.bukkit.craftbukkit.v1_19_R1.CraftServer;
-import org.bukkit.craftbukkit.v1_19_R1.CraftWorld;
-import org.bukkit.craftbukkit.v1_19_R1.inventory.CraftItemFactory;
-import org.bukkit.craftbukkit.v1_19_R1.util.Versioning;
-import org.spigotmc.SpigotWorldConfig;
-
-/**
- * Used to ensure that ProtocolLib and Bukkit is prepared to be tested.
- *
- * @author Kristian
- */
-public class BukkitInitialization {
-
-	private static final BukkitInitialization instance = new BukkitInitialization();
-	private boolean initialized;
-	private boolean packaged;
-
-	private BukkitInitialization() {
-		System.out.println("Created new BukkitInitialization on " + Thread.currentThread().getName());
-	}
-
-	/**
-	 * Statically initializes the mock server for unit testing
-	 */
-	public static synchronized void initializeAll() {
-		instance.initialize();
-	}
-
-	/**
-	 * Initialize Bukkit and ProtocolLib such that we can perfrom unit testing
-	 */
-	private void initialize() {
-		if (!this.initialized) {
-			// Denote that we're done
-			this.initialized = true;
-
-			try {
-				LogManager.getLogger();
-			} catch (Throwable ex) {
-				// Happens only on my Jenkins, but if it errors here it works when it matters
-				ex.printStackTrace();
-			}
-
-			instance.setPackage();
-
-			SharedConstants.a();
-			DispenserRegistry.a();
-
-			try {
-				IRegistry.class.getName();
-			} catch (Throwable ex) {
-				ex.printStackTrace();
-			}
-
-			String releaseTarget = SharedConstants.b().getReleaseTarget();
-			String serverVersion = CraftServer.class.getPackage().getImplementationVersion();
-
-			// Mock the server object
-			Server mockedServer = mock(Server.class);
-
-			when(mockedServer.getLogger()).thenReturn(java.util.logging.Logger.getLogger("Minecraft"));
-			when(mockedServer.getName()).thenReturn("Mock Server");
-			when(mockedServer.getVersion()).thenReturn(serverVersion + " (MC: " + releaseTarget + ")");
-			when(mockedServer.getBukkitVersion()).thenReturn(Versioning.getBukkitVersion());
-
-			when(mockedServer.getItemFactory()).thenReturn(CraftItemFactory.instance());
-			when(mockedServer.isPrimaryThread()).thenReturn(true);
-
-			WorldServer nmsWorld = mock(WorldServer.class);
-
-			SpigotWorldConfig mockWorldConfig = mock(SpigotWorldConfig.class);
-
-			try {
-				FieldAccessor spigotConfig = Accessors.getFieldAccessor(nmsWorld.getClass().getField("spigotConfig"));
-				spigotConfig.set(nmsWorld, mockWorldConfig);
-			} catch (ReflectiveOperationException ex) {
-				throw new RuntimeException(ex);
-			}
-
-			CraftWorld world = mock(CraftWorld.class);
-			when(world.getHandle()).thenReturn(nmsWorld);
-
-			List<World> worlds = Collections.singletonList(world);
-			when(mockedServer.getWorlds()).thenReturn(worlds);
-
-			// Inject this fake server
-			Bukkit.setServer(mockedServer);
-		}
-	}
-
-	/**
-	 * Ensure that package names are correctly set up.
-	 */
-	private void setPackage() {
-		if (!this.packaged) {
-			this.packaged = true;
-
-			try {
-				LogManager.getLogger();
-			} catch (Throwable ex) {
-				// Happens only on my Jenkins, but if it errors here it works when it matters
-				ex.printStackTrace();
-			}
-
-			MinecraftReflectionTestUtil.init();
-		}
-	}
->>>>>>> 6aaf0ec2
 }