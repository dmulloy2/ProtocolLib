--- conflicted
+++ resolved
@@ -1,18 +1,18 @@
-<<<<<<< HEAD
 package com.comphenix.protocol.wrappers;
+
+import java.util.Map;
+import java.util.Map.Entry;
+import java.util.Set;
+
+import com.comphenix.protocol.BukkitInitialization;
+import com.comphenix.protocol.reflect.EquivalentConverter;
+import com.google.common.collect.Sets;
+import org.junit.jupiter.api.BeforeAll;
+import org.junit.jupiter.api.Test;
 
 import static org.junit.jupiter.api.Assertions.assertEquals;
 import static org.junit.jupiter.api.Assertions.assertNotNull;
 import static org.junit.jupiter.api.Assertions.fail;
-
-import com.comphenix.protocol.BukkitInitialization;
-import com.comphenix.protocol.reflect.EquivalentConverter;
-import com.google.common.collect.Sets;
-import java.util.Map;
-import java.util.Map.Entry;
-import java.util.Set;
-import org.junit.jupiter.api.BeforeAll;
-import org.junit.jupiter.api.Test;
 
 public class EnumWrappersTest {
 
@@ -55,62 +55,4 @@
 	public void testValidity() {
 		assertEquals(EnumWrappers.INVALID, KNOWN_INVALID);
 	}
-=======
-package com.comphenix.protocol.wrappers;
-
-import static org.junit.jupiter.api.Assertions.assertEquals;
-import static org.junit.jupiter.api.Assertions.assertNotNull;
-import static org.junit.jupiter.api.Assertions.fail;
-
-import com.comphenix.protocol.BukkitInitialization;
-import com.comphenix.protocol.reflect.EquivalentConverter;
-import com.google.common.collect.Sets;
-import java.util.Map;
-import java.util.Map.Entry;
-import java.util.Set;
-import org.junit.jupiter.api.BeforeAll;
-import org.junit.jupiter.api.Test;
-
-public class EnumWrappersTest {
-
-	private static final Set<String> KNOWN_INVALID = Sets.newHashSet(
-			"Particle", "WorldBorderAction", "CombatEventType", "TitleAction", "ChatType"
-	);
-
-	@BeforeAll
-	public static void initializeBukkit() {
-		BukkitInitialization.initializeAll();
-		EnumWrappers.getPlayerInfoActionClass(); // just to initialize the classes and converters
-	}
-
-	@Test
-	@SuppressWarnings("unchecked")
-	public void validateAllEnumFieldsAreWrapped() {
-		Map<Class<?>, EquivalentConverter<?>> nativeEnums = EnumWrappers.getFromNativeMap();
-		for (Entry<Class<?>, EquivalentConverter<?>> entry : nativeEnums.entrySet()) {
-			for (Object nativeConstant : entry.getKey().getEnumConstants()) {
-				try {
-					// yay, generics
-					EquivalentConverter<Object> converter = (EquivalentConverter<Object>) entry.getValue();
-
-					// try to convert the native constant to a wrapper and back
-					Object wrappedValue = converter.getSpecific(nativeConstant);
-					assertNotNull(wrappedValue);
-
-					Object unwrappedValue = converter.getGeneric(wrappedValue);
-					assertNotNull(unwrappedValue);
-
-					assertEquals(nativeConstant, unwrappedValue);
-				} catch (Exception exception) {
-					fail(exception);
-				}
-			}
-		}
-	}
-
-	@Test
-	public void testValidity() {
-		assertEquals(EnumWrappers.INVALID, KNOWN_INVALID);
-	}
->>>>>>> 6aaf0ec2
 }