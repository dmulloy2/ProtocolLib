--- conflicted
+++ resolved
@@ -1,69 +1,57 @@
-package com.comphenix.protocol.wrappers;
-
-import static org.junit.jupiter.api.Assertions.assertEquals;
-import static org.junit.jupiter.api.Assertions.assertNotNull;
-import static org.junit.jupiter.api.Assertions.fail;
-
-import com.comphenix.protocol.BukkitInitialization;
-import com.comphenix.protocol.reflect.EquivalentConverter;
-<<<<<<< HEAD
-import com.comphenix.protocol.reflect.ExactReflection;
-import com.comphenix.protocol.reflect.accessors.Accessors;
-import com.comphenix.protocol.reflect.accessors.FieldAccessor;
-=======
->>>>>>> 5e8f044a
-import com.google.common.collect.Sets;
-import java.util.Map;
-import java.util.Map.Entry;
-import java.util.Set;
-import org.junit.jupiter.api.BeforeAll;
-import org.junit.jupiter.api.Test;
-
-public class EnumWrappersTest {
-
-	private static final Set<String> KNOWN_INVALID = Sets.newHashSet(
-			"Particle", "WorldBorderAction", "CombatEventType", "TitleAction", "ChatType"
-	);
-
-	@BeforeAll
-	public static void initializeBukkit() {
-		BukkitInitialization.initializeAll();
-		EnumWrappers.getPlayerInfoActionClass(); // just to initialize the classes and converters
-	}
-
-	@Test
-	@SuppressWarnings("unchecked")
-<<<<<<< HEAD
-	public <T extends Enum<T>> T roundtrip(Object target, String fieldName, EquivalentConverter<T> converter) {
-		FieldAccessor accessor = Accessors.getFieldAccessor(ExactReflection.fromObject(target, true).getField(fieldName));
-		return (T) converter.getGeneric(converter.getSpecific(accessor.get(target)));
-=======
-	public void validateAllEnumFieldsAreWrapped() {
-		Map<Class<?>, EquivalentConverter<?>> nativeEnums = EnumWrappers.getFromNativeMap();
-		for (Entry<Class<?>, EquivalentConverter<?>> entry : nativeEnums.entrySet()) {
-			for (Object nativeConstant : entry.getKey().getEnumConstants()) {
-				try {
-					// yay, generics
-					EquivalentConverter<Object> converter = (EquivalentConverter<Object>) entry.getValue();
-
-					// try to convert the native constant to a wrapper and back
-					Object wrappedValue = converter.getSpecific(nativeConstant);
-					assertNotNull(wrappedValue);
-
-					Object unwrappedValue = converter.getGeneric(wrappedValue);
-					assertNotNull(unwrappedValue);
-
-					assertEquals(nativeConstant, unwrappedValue);
-				} catch (Exception exception) {
-					fail(exception);
-				}
-			}
-		}
->>>>>>> 5e8f044a
-	}
-
-	@Test
-	public void testValidity() {
-		assertEquals(EnumWrappers.INVALID, KNOWN_INVALID);
-	}
-}
+package com.comphenix.protocol.wrappers;
+
+import static org.junit.jupiter.api.Assertions.assertEquals;
+import static org.junit.jupiter.api.Assertions.assertNotNull;
+import static org.junit.jupiter.api.Assertions.fail;
+
+import com.comphenix.protocol.BukkitInitialization;
+import com.comphenix.protocol.reflect.EquivalentConverter;
+import com.google.common.collect.Sets;
+import java.util.Map;
+import java.util.Map.Entry;
+import java.util.Set;
+import org.junit.jupiter.api.BeforeAll;
+import org.junit.jupiter.api.Test;
+
+public class EnumWrappersTest {
+
+	private static final Set<String> KNOWN_INVALID = Sets.newHashSet(
+			"Particle", "WorldBorderAction", "CombatEventType", "TitleAction", "ChatType"
+	);
+
+	@BeforeAll
+	public static void initializeBukkit() {
+		BukkitInitialization.initializeAll();
+		EnumWrappers.getPlayerInfoActionClass(); // just to initialize the classes and converters
+	}
+
+	@Test
+	@SuppressWarnings("unchecked")
+	public void validateAllEnumFieldsAreWrapped() {
+		Map<Class<?>, EquivalentConverter<?>> nativeEnums = EnumWrappers.getFromNativeMap();
+		for (Entry<Class<?>, EquivalentConverter<?>> entry : nativeEnums.entrySet()) {
+			for (Object nativeConstant : entry.getKey().getEnumConstants()) {
+				try {
+					// yay, generics
+					EquivalentConverter<Object> converter = (EquivalentConverter<Object>) entry.getValue();
+
+					// try to convert the native constant to a wrapper and back
+					Object wrappedValue = converter.getSpecific(nativeConstant);
+					assertNotNull(wrappedValue);
+
+					Object unwrappedValue = converter.getGeneric(wrappedValue);
+					assertNotNull(unwrappedValue);
+
+					assertEquals(nativeConstant, unwrappedValue);
+				} catch (Exception exception) {
+					fail(exception);
+				}
+			}
+		}
+	}
+
+	@Test
+	public void testValidity() {
+		assertEquals(EnumWrappers.INVALID, KNOWN_INVALID);
+	}
+}