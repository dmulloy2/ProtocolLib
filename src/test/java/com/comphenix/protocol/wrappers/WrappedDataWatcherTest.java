--- conflicted
+++ resolved
@@ -1,4 +1,3 @@
-<<<<<<< HEAD
 /**
  * ProtocolLib - Bukkit server library that allows access to the Minecraft protocol. Copyright (C) 2016 dmulloy2
  * <p>
@@ -15,22 +14,23 @@
  */
 package com.comphenix.protocol.wrappers;
 
+import java.util.UUID;
+
+import com.comphenix.protocol.BukkitInitialization;
+import com.comphenix.protocol.wrappers.WrappedDataWatcher.Registry;
+import com.comphenix.protocol.wrappers.WrappedDataWatcher.Serializer;
+import com.comphenix.protocol.wrappers.WrappedDataWatcher.WrappedDataWatcherObject;
+import net.minecraft.world.entity.projectile.EntityEgg;
+import org.bukkit.craftbukkit.v1_19_R2.entity.CraftEgg;
+import org.bukkit.craftbukkit.v1_19_R2.entity.CraftEntity;
+import org.junit.jupiter.api.BeforeAll;
+import org.junit.jupiter.api.Test;
+
 import static org.junit.jupiter.api.Assertions.assertEquals;
 import static org.junit.jupiter.api.Assertions.assertFalse;
 import static org.junit.jupiter.api.Assertions.assertNotNull;
 import static org.junit.jupiter.api.Assertions.assertNotSame;
 import static org.junit.jupiter.api.Assertions.assertTrue;
-
-import com.comphenix.protocol.BukkitInitialization;
-import com.comphenix.protocol.wrappers.WrappedDataWatcher.Registry;
-import com.comphenix.protocol.wrappers.WrappedDataWatcher.Serializer;
-import com.comphenix.protocol.wrappers.WrappedDataWatcher.WrappedDataWatcherObject;
-import java.util.UUID;
-import net.minecraft.world.entity.projectile.EntityEgg;
-import org.bukkit.craftbukkit.v1_19_R2.entity.CraftEgg;
-import org.bukkit.craftbukkit.v1_19_R2.entity.CraftEntity;
-import org.junit.jupiter.api.BeforeAll;
-import org.junit.jupiter.api.Test;
 
 /**
  * @author dmulloy2
@@ -113,121 +113,4 @@
 		assertEquals(1, cloned.asMap().size());
 		assertEquals(1, (Object) cloned.getInteger(0));
 	}
-}
-=======
-/**
- * ProtocolLib - Bukkit server library that allows access to the Minecraft protocol. Copyright (C) 2016 dmulloy2
- * <p>
- * This program is free software; you can redistribute it and/or modify it under the terms of the GNU General Public
- * License as published by the Free Software Foundation; either version 2 of the License, or (at your option) any later
- * version.
- * <p>
- * This program is distributed in the hope that it will be useful, but WITHOUT ANY WARRANTY; without even the implied
- * warranty of MERCHANTABILITY or FITNESS FOR A PARTICULAR PURPOSE. See the GNU General Public License for more
- * details.
- * <p>
- * You should have received a copy of the GNU General Public License along with this program; if not, write to the Free
- * Software Foundation, Inc., 59 Temple Place, Suite 330, Boston, MA 02111-1307 USA
- */
-package com.comphenix.protocol.wrappers;
-
-import static org.junit.jupiter.api.Assertions.assertEquals;
-import static org.junit.jupiter.api.Assertions.assertFalse;
-import static org.junit.jupiter.api.Assertions.assertNotNull;
-import static org.junit.jupiter.api.Assertions.assertNotSame;
-import static org.junit.jupiter.api.Assertions.assertTrue;
-
-import com.comphenix.protocol.BukkitInitialization;
-import com.comphenix.protocol.wrappers.WrappedDataWatcher.Registry;
-import com.comphenix.protocol.wrappers.WrappedDataWatcher.Serializer;
-import com.comphenix.protocol.wrappers.WrappedDataWatcher.WrappedDataWatcherObject;
-import java.util.UUID;
-import net.minecraft.world.entity.projectile.EntityEgg;
-import org.bukkit.craftbukkit.v1_19_R1.entity.CraftEgg;
-import org.bukkit.craftbukkit.v1_19_R1.entity.CraftEntity;
-import org.junit.jupiter.api.BeforeAll;
-import org.junit.jupiter.api.Test;
-
-/**
- * @author dmulloy2
- */
-public class WrappedDataWatcherTest {
-
-	@BeforeAll
-	public static void prepare() {
-		BukkitInitialization.initializeAll();
-	}
-
-	@Test
-	public void testBytes() {
-		// Create a fake lightning strike and get its watcher
-		EntityEgg nmsEgg = new EntityEgg(null, 0, 0, 0);
-		CraftEntity craftEgg = new CraftEgg(null, nmsEgg);
-		WrappedDataWatcher wrapper = WrappedDataWatcher.getEntityWatcher(craftEgg);
-
-		WrappedWatchableObject watchable = wrapper.getWatchableObject(0);
-		WrappedDataWatcherObject object = watchable.getWatcherObject();
-
-		// Make sure the serializers work
-		assertEquals(object.getSerializer(), Registry.get(Byte.class));
-
-		// Make sure we can set existing objects
-		wrapper.setObject(0, (byte) 21);
-		assertEquals(21, (byte) wrapper.getByte(0));
-	}
-
-	@Test
-	public void testStrings() {
-		WrappedDataWatcher wrapper = new WrappedDataWatcher();
-
-		// Make sure we can create watcher objects
-		Serializer serializer = Registry.get(String.class);
-		WrappedDataWatcherObject object = new WrappedDataWatcherObject(3, serializer);
-		wrapper.setObject(object, "Test");
-
-		assertEquals(wrapper.getString(3), "Test");
-	}
-
-	@Test
-	public void testFloats() {
-		WrappedDataWatcher wrapper = new WrappedDataWatcher();
-
-		// Make sure we can add new entries
-		Serializer serializer = Registry.get(Float.class);
-		WrappedDataWatcherObject object = new WrappedDataWatcherObject(10, serializer);
-		wrapper.setObject(object, 21.0F);
-
-		assertTrue(wrapper.hasIndex(10));
-	}
-
-	@Test
-	public void testSerializers() {
-		Serializer blockPos = Registry.get(net.minecraft.core.BlockPosition.class, false);
-		Serializer optionalBlockPos = Registry.get(net.minecraft.core.BlockPosition.class, true);
-		assertNotSame(blockPos, optionalBlockPos);
-
-		// assertNull(Registry.get(ItemStack.class, false));
-		assertNotNull(Registry.get(UUID.class, true));
-	}
-
-	@Test
-	public void testHasIndex() {
-		WrappedDataWatcher watcher = new WrappedDataWatcher();
-		Serializer serializer = Registry.get(Integer.class);
-
-		assertFalse(watcher.hasIndex(0));
-		watcher.setObject(0, serializer, 1);
-		assertTrue(watcher.hasIndex(0));
-	}
-
-	@Test
-	public void testDeepClone() {
-		WrappedDataWatcher watcher = new WrappedDataWatcher();
-		watcher.setObject(0, Registry.get(Integer.class), 1);
-
-		WrappedDataWatcher cloned = watcher.deepClone();
-		assertEquals(1, cloned.asMap().size());
-		assertEquals(1, (Object) cloned.getInteger(0));
-	}
-}
->>>>>>> 6aaf0ec2
+}