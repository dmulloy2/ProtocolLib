<<<<<<< HEAD
/**
 * ProtocolLib - Bukkit server library that allows access to the Minecraft protocol. Copyright (C) 2012 Kristian S.
 * Stangeland
 * <p>
 * This program is free software; you can redistribute it and/or modify it under the terms of the GNU General Public
 * License as published by the Free Software Foundation; either version 2 of the License, or (at your option) any later
 * version.
 * <p>
 * This program is distributed in the hope that it will be useful, but WITHOUT ANY WARRANTY; without even the implied
 * warranty of MERCHANTABILITY or FITNESS FOR A PARTICULAR PURPOSE. See the GNU General Public License for more
 * details.
 * <p>
 * You should have received a copy of the GNU General Public License along with this program; if not, write to the Free
 * Software Foundation, Inc., 59 Temple Place, Suite 330, Boston, MA 02111-1307 USA
 */
package com.comphenix.protocol.events;

import java.lang.reflect.Array;
import java.lang.reflect.Field;
import java.lang.reflect.Modifier;
import java.util.ArrayList;
import java.util.Collection;
import java.util.Collections;
import java.util.EnumSet;
import java.util.List;
import java.util.Objects;
import java.util.Optional;
import java.util.Set;
import java.util.UUID;
import java.util.concurrent.ThreadLocalRandom;

import com.comphenix.protocol.BukkitInitialization;
import com.comphenix.protocol.PacketType;
import com.comphenix.protocol.injector.PacketConstructor;
import com.comphenix.protocol.reflect.EquivalentConverter;
import com.comphenix.protocol.reflect.FuzzyReflection;
import com.comphenix.protocol.reflect.StructureModifier;
import com.comphenix.protocol.reflect.accessors.Accessors;
import com.comphenix.protocol.reflect.accessors.FieldAccessor;
import com.comphenix.protocol.reflect.cloning.SerializableCloner;
import com.comphenix.protocol.utility.MinecraftMethods;
import com.comphenix.protocol.utility.MinecraftReflection;
import com.comphenix.protocol.wrappers.BlockPosition;
import com.comphenix.protocol.wrappers.BukkitConverters;
import com.comphenix.protocol.wrappers.ComponentConverter;
import com.comphenix.protocol.wrappers.Either;
import com.comphenix.protocol.wrappers.EnumWrappers;
import com.comphenix.protocol.wrappers.EnumWrappers.Direction;
import com.comphenix.protocol.wrappers.EnumWrappers.EntityUseAction;
import com.comphenix.protocol.wrappers.EnumWrappers.Hand;
import com.comphenix.protocol.wrappers.EnumWrappers.NativeGameMode;
import com.comphenix.protocol.wrappers.EnumWrappers.SoundCategory;
import com.comphenix.protocol.wrappers.MovingObjectPositionBlock;
import com.comphenix.protocol.wrappers.Pair;
import com.comphenix.protocol.wrappers.PlayerInfoData;
import com.comphenix.protocol.wrappers.WrappedBlockData;
import com.comphenix.protocol.wrappers.WrappedChatComponent;
import com.comphenix.protocol.wrappers.WrappedDataValue;
import com.comphenix.protocol.wrappers.WrappedDataWatcher;
import com.comphenix.protocol.wrappers.WrappedDataWatcher.Registry;
import com.comphenix.protocol.wrappers.WrappedDataWatcher.WrappedDataWatcherObject;
import com.comphenix.protocol.wrappers.WrappedEnumEntityUseAction;
import com.comphenix.protocol.wrappers.WrappedGameProfile;
import com.comphenix.protocol.wrappers.WrappedRegistry;
import com.comphenix.protocol.wrappers.WrappedSaltedSignature;
import com.comphenix.protocol.wrappers.WrappedWatchableObject;
import com.comphenix.protocol.wrappers.nbt.NbtCompound;
import com.comphenix.protocol.wrappers.nbt.NbtFactory;
import com.google.common.collect.Lists;
import io.netty.buffer.ByteBuf;
import net.md_5.bungee.api.chat.BaseComponent;
import net.md_5.bungee.api.chat.ClickEvent;
import net.md_5.bungee.api.chat.ComponentBuilder;
import net.md_5.bungee.api.chat.HoverEvent;
import net.md_5.bungee.api.chat.hover.content.Text;
import net.minecraft.core.registries.BuiltInRegistries;
import net.minecraft.network.protocol.game.PacketPlayOutGameStateChange;
import net.minecraft.network.protocol.game.PacketPlayOutUpdateAttributes;
import net.minecraft.network.protocol.game.PacketPlayOutUpdateAttributes.AttributeSnapshot;
import net.minecraft.resources.MinecraftKey;
import net.minecraft.world.effect.MobEffect;
import net.minecraft.world.effect.MobEffectList;
import net.minecraft.world.entity.ai.attributes.AttributeBase;
import net.minecraft.world.entity.ai.attributes.AttributeModifier;
import net.minecraft.world.entity.animal.CatVariant;
import net.minecraft.world.entity.animal.FrogVariant;
import org.apache.commons.lang.SerializationUtils;
import org.bukkit.ChatColor;
import org.bukkit.Material;
import org.bukkit.Sound;
import org.bukkit.entity.EntityType;
import org.bukkit.inventory.ItemStack;
import org.bukkit.inventory.meta.ItemMeta;
import org.bukkit.potion.PotionEffect;
import org.bukkit.potion.PotionEffectType;
import org.bukkit.util.Vector;
import org.junit.jupiter.api.Assertions;
import org.junit.jupiter.api.BeforeAll;
import org.junit.jupiter.api.Disabled;
import org.junit.jupiter.api.Test;

import static com.comphenix.protocol.utility.TestUtils.assertItemCollectionsEqual;
import static com.comphenix.protocol.utility.TestUtils.assertItemsEqual;
import static com.comphenix.protocol.utility.TestUtils.equivalentItem;
import static org.junit.jupiter.api.Assertions.assertArrayEquals;
import static org.junit.jupiter.api.Assertions.assertEquals;
import static org.junit.jupiter.api.Assertions.assertFalse;
import static org.junit.jupiter.api.Assertions.assertInstanceOf;
import static org.junit.jupiter.api.Assertions.assertNotSame;
import static org.junit.jupiter.api.Assertions.assertNull;
import static org.junit.jupiter.api.Assertions.assertSame;
import static org.junit.jupiter.api.Assertions.assertThrows;
import static org.junit.jupiter.api.Assertions.assertTrue;

public class PacketContainerTest {

	private static BaseComponent[] TEST_COMPONENT;
	// Helper converters
	private final EquivalentConverter<WrappedDataWatcher> watchConvert = BukkitConverters.getDataWatcherConverter();
	private final EquivalentConverter<ItemStack> itemConvert = BukkitConverters.getItemStackConverter();

	@BeforeAll
	public static void initializeBukkit() {
		BukkitInitialization.initializeAll();

		TEST_COMPONENT = new ComponentBuilder("Hit or miss?")
				.event(new ClickEvent(ClickEvent.Action.OPEN_URL, "https://reddit.com"))
				.event(new HoverEvent(HoverEvent.Action.SHOW_TEXT, new Text("The \"front page\" of the internet")))
				.append("I guess they never miss, huh?")
				.create();
	}

	private <T> void testPrimitive(StructureModifier<T> modifier, int index, T initialValue, T testValue) {
		// Check initial value
		assertEquals(initialValue, modifier.read(index));

		// Test assignment
		modifier.write(index, testValue);
		assertEquals(testValue, modifier.read(0));
	}

	private <T> void testObjectArray(StructureModifier<T[]> modifier, int index, T[] initialValue, T[] testValue) {
		// Check initial value
		assertEquals(modifier.read(index).length, initialValue.length);
		modifier.writeDefaults();

		// Test initial
		assertArrayEquals(initialValue, modifier.read(index));

		// Test assignment
		modifier.write(index, testValue);
		assertArrayEquals(testValue, modifier.read(0));
	}

	@Test
	public void testGetByteArrays() {
		// Contains a byte array we will test
		PacketContainer customPayload = new PacketContainer(PacketType.Login.Client.ENCRYPTION_BEGIN);
		StructureModifier<byte[]> bytes = customPayload.getByteArrays();
		byte[] testArray = new byte[]{1, 2, 3};

		// It's NULL at first
		// assertEquals(null, bytes.read(0));
		customPayload.getModifier().writeDefaults();

		// Then it should create an empty array
		assertArrayEquals(new byte[0], bytes.read(0));

		// Check and see if we can write to it
		bytes.write(0, testArray);
		assertArrayEquals(testArray, bytes.read(0));
	}

	@Test
	public void testGetBytes() {
		PacketContainer spawnMob = new PacketContainer(PacketType.Play.Server.NAMED_ENTITY_SPAWN);
		this.testPrimitive(spawnMob.getBytes(), 0, (byte) 0, (byte) 1);
	}

	@Test
	public void testGetShorts() {
		PacketContainer itemData = new PacketContainer(PacketType.Play.Server.REL_ENTITY_MOVE);
		this.testPrimitive(itemData.getShorts(), 0, (short) 0, (short) 1);
	}

	@Test
	public void testGetIntegers() {
		PacketContainer updateSign = new PacketContainer(PacketType.Play.Client.CLOSE_WINDOW);
		this.testPrimitive(updateSign.getIntegers(), 0, 0, 1);
	}

	@Test
	public void testGetLongs() {
		PacketContainer updateTime = new PacketContainer(PacketType.Play.Server.UPDATE_TIME);
		this.testPrimitive(updateTime.getLongs(), 0, (long) 0, (long) 1);
	}

	@Test
	public void testGetFloat() {
		PacketContainer explosion = new PacketContainer(PacketType.Play.Server.EXPLOSION);
		this.testPrimitive(explosion.getFloat(), 0, (float) 0, (float) 0.8);
	}

	@Test
	public void testGetDoubles() {
		PacketContainer explosion = new PacketContainer(PacketType.Play.Server.EXPLOSION);
		this.testPrimitive(explosion.getDoubles(), 0, (double) 0, 0.8);
	}

	@Test
	public void testGetStrings() {
		PacketContainer explosion = new PacketContainer(PacketType.Play.Client.CHAT);
		this.testPrimitive(explosion.getStrings(), 0, "", "hello");
	}

	@Test
	public void testGetStringArrays() {
		PacketContainer packet = new PacketContainer(PacketType.Play.Client.UPDATE_SIGN);
		this.testObjectArray(packet.getStringArrays(), 0,
				new String[]{"", "", "", ""},
				new String[]{"hello", "world"}
		);
	}

	@Test
	public void testGetIntegerArrays() {
		// Contains a byte array we will test
		PacketContainer packet = new PacketContainer(PacketType.Play.Server.MOUNT);
		StructureModifier<int[]> integers = packet.getIntegerArrays();
		int[] testArray = new int[]{1, 2, 3};

		assertArrayEquals(new int[0], integers.read(0));

		integers.write(0, testArray);
		assertArrayEquals(testArray, integers.read(0));
	}

	@Test
	public void testGetItemModifier() {
		PacketContainer windowClick = new PacketContainer(PacketType.Play.Client.WINDOW_CLICK);

		ItemStack item = this.itemWithData();

		StructureModifier<ItemStack> items = windowClick.getItemModifier();
		// assertNull(items.read(0));

		// Insert the item and check if it's there
		items.write(0, item);
		assertTrue(equivalentItem(item, items.read(0)), "Item " + item + " != " + items.read(0));
	}

	private ItemStack itemWithData() {
		ItemStack item = new ItemStack(Material.GREEN_WOOL, 1);
		ItemMeta meta = item.getItemMeta();
		meta.setDisplayName(ChatColor.GREEN + "Green Wool");
		meta.setLore(Lists.newArrayList(ChatColor.WHITE + "This is lore."));
		item.setItemMeta(meta);
		return item;
	}

	@Test
	public void testGetItemListModifier() {
		PacketContainer windowItems = new PacketContainer(PacketType.Play.Server.WINDOW_ITEMS);
		StructureModifier<List<ItemStack>> itemAccess = windowItems.getItemListModifier();

		List<ItemStack> items = new ArrayList<>();
		items.add(this.itemWithData());
		items.add(new ItemStack(Material.DIAMOND_AXE));

		assertEquals(itemAccess.read(0).size(), 0);

		// Insert and check that it was succesful
		itemAccess.write(0, items);

		// Read back array
		List<ItemStack> comparison = itemAccess.read(0);
		assertItemCollectionsEqual(items, comparison);
	}

	@Test
	public void testGetNbtModifier() {
		PacketContainer updateTileEntity = new PacketContainer(PacketType.Play.Server.TILE_ENTITY_DATA);

		NbtCompound compound = NbtFactory.ofCompound("test");
		compound.put("test", "name");
		compound.put(NbtFactory.ofList("ages", 1, 2, 3));

		updateTileEntity.getNbtModifier().write(0, compound);

		NbtCompound result = (NbtCompound) updateTileEntity.getNbtModifier().read(0);

		assertEquals(compound.getString("test"), result.getString("test"));
		assertEquals(compound.getList("ages"), result.getList("ages"));
	}

	// TODO They removed DataWatchers from packets, it's all entity metadata packets now
	/* @Test
	public void testGetDataWatcherModifier() {
		PacketContainer mobSpawnPacket = new PacketContainer(PacketType.Play.Server.ENTITY_METADATA);
		StructureModifier<WrappedDataWatcher> watcherAccessor = mobSpawnPacket.getDataWatcherModifier();

		WrappedDataWatcher dataWatcher = new WrappedDataWatcher();
		dataWatcher.setObject(new WrappedDataWatcherObject(1, Registry.get(Byte.class)), (byte) 1);
		dataWatcher.setObject(new WrappedDataWatcherObject(2, Registry.get(String.class)), "Lorem");
		dataWatcher.setObject(new WrappedDataWatcherObject(3, Registry.get(Boolean.class)), true);
		dataWatcher.setObject(new WrappedDataWatcherObject(4, Registry.getUUIDSerializer(true)), Optional.of(UUID.randomUUID()));

		assertNull(watcherAccessor.read(0));

		// Insert and read back
		watcherAccessor.write(0, dataWatcher);
		assertEquals(dataWatcher, watcherAccessor.read(0));
	} */

	// Unfortunately, it might be too difficult to mock this one
	//
	//  @Test
	//  public void testGetEntityModifier() { }

	// No packet expose this type directly.
	//
	//  @Test
	//  public void testGetPositionModifier() { }

	@Test
	public void testEntityTypeModifier() {
		PacketContainer packet = new PacketContainer(PacketType.Play.Server.SPAWN_ENTITY);

		packet.getEntityTypeModifier().write(0, EntityType.ARROW);
		assertEquals(packet.getEntityTypeModifier().read(0), EntityType.ARROW);
	}

	@Test
	public void testGetPositionCollectionModifier() {
		PacketContainer explosionPacket = new PacketContainer(PacketType.Play.Server.EXPLOSION);
		StructureModifier<List<BlockPosition>> positionAccessor = explosionPacket.getBlockPositionCollectionModifier();

		assertEquals(positionAccessor.read(0).size(), 0);

		List<BlockPosition> positions = new ArrayList<>();
		positions.add(new BlockPosition(1, 2, 3));
		positions.add(new BlockPosition(3, 4, 5));

		// Insert and read back
		positionAccessor.write(0, positions);
		List<BlockPosition> cloned = positionAccessor.read(0);

		assertEquals(positions, cloned);
	}

	@Test
	public void testGetDataValueCollectionModifier() {
		PacketContainer entityMetadata = new PacketContainer(PacketType.Play.Server.ENTITY_METADATA);
		StructureModifier<List<WrappedDataValue>> watchableAccessor = entityMetadata.getDataValueCollectionModifier();

		assertEquals(0, watchableAccessor.read(0).size());

		List<WrappedDataValue> values = Lists.newArrayList(
				new WrappedDataValue(0, Registry.get(Byte.class), (byte) 21),
				new WrappedDataValue(1, Registry.get(String.class), "World"));

		// Insert and read back
		watchableAccessor.write(0, values);
		assertEquals(values, watchableAccessor.read(0));
	}

	@Test
	public void testGameProfiles() {
		PacketContainer spawnEntity = new PacketContainer(PacketType.Login.Server.SUCCESS);
		WrappedGameProfile profile = new WrappedGameProfile(UUID.fromString("d7047a08-3150-4aa8-a2f2-7c1e2b17e298"),
				"name");
		spawnEntity.getGameProfiles().write(0, profile);

		assertEquals(profile, spawnEntity.getGameProfiles().read(0));
	}

	@Test
	public void testChatComponents() {
		PacketContainer chatPacket = new PacketContainer(PacketType.Login.Server.DISCONNECT);
		chatPacket.getChatComponents().write(0,
				WrappedChatComponent.fromChatMessage("You shall not " + ChatColor.ITALIC + "pass!")[0]);

		assertEquals("{\"extra\":[{\"text\":\"You shall not \"},{\"italic\":true,\"text\":\"pass!\"}],\"text\":\"\"}",
				chatPacket.getChatComponents().read(0).getJson());
	}

	@Test
	public void testSerialization() {
		PacketContainer useItem = new PacketContainer(PacketType.Play.Client.USE_ITEM);
		useItem.getMovingBlockPositions().write(0, new MovingObjectPositionBlock(
				new BlockPosition(0, 1, 0),
				new Vector(0, 1, 0),
				Direction.DOWN,
				false));
		useItem.getHands().write(0, Hand.MAIN_HAND);
		useItem.getIntegers().write(0, 5);
		useItem.getLongs().write(0, System.currentTimeMillis());

		PacketContainer copy = (PacketContainer) SerializationUtils.clone(useItem);

		assertEquals(PacketType.Play.Client.USE_ITEM, copy.getType());
		assertEquals(Hand.MAIN_HAND, copy.getHands().read(0));
		assertEquals(5, copy.getIntegers().read(0));

		MovingObjectPositionBlock pos = copy.getMovingBlockPositions().read(0);
		assertEquals(1, pos.getBlockPosition().getY());
		assertEquals(Direction.DOWN, pos.getDirection());
		assertFalse(pos.isInsideBlock());
	}

	@Test
	public void testBigPacketSerialization() {
		PacketContainer payload = new PacketContainer(PacketType.Play.Server.CUSTOM_PAYLOAD);
		payload.getMinecraftKeys().write(0, new com.comphenix.protocol.wrappers.MinecraftKey("test"));

		byte[] randomData = new byte[8192];
		ThreadLocalRandom.current().nextBytes(randomData);

		ByteBuf serializer = (ByteBuf) MinecraftReflection.createPacketDataSerializer(randomData.length);
		serializer.writeBytes(randomData);

		payload.getModifier().withType(MinecraftReflection.getPacketDataSerializerClass()).write(0, serializer);

		PacketContainer cloned = SerializableCloner.clone(payload);
		com.comphenix.protocol.wrappers.MinecraftKey clonedKey = cloned.getMinecraftKeys().read(0);

		byte[] clonedData = new byte[randomData.length];
		ByteBuf clonedBuffer = (ByteBuf) cloned.getModifier()
				.withType(MinecraftReflection.getPacketDataSerializerClass())
				.read(0);
		clonedBuffer.readBytes(clonedData);

		assertEquals("minecraft:test", clonedKey.getFullKey());
		assertArrayEquals(randomData, clonedData);
	}

	@Test
	public void testIntList() {
		PacketContainer destroy = new PacketContainer(PacketType.Play.Server.ENTITY_DESTROY);
		destroy.getIntLists().write(0, new ArrayList<Integer>() {{
			this.add(420);
			this.add(69);
		}});
		List<Integer> back = destroy.getIntLists().read(0);
		assertEquals(back.size(), 2);
		assertEquals((int) back.get(0), 420);
		assertEquals((int) back.get(1), 69);
	}

	@Test
	public void testAttributeList() {
		PacketContainer attribute = new PacketContainer(PacketType.Play.Server.UPDATE_ATTRIBUTES);
		attribute.getIntegers().write(0, 123); // Entity ID

		// Initialize some test data
		List<AttributeModifier> modifiers = Lists.newArrayList(
				new AttributeModifier(UUID.randomUUID(), "Unknown synced attribute modifier", 10,
						AttributeModifier.Operation.a));

		// Obtain an AttributeSnapshot instance. This is complicated by the fact that AttributeSnapshots
		// are inner classes (which is ultimately pointless because AttributeSnapshots don't access any
		// members of the packet itself)
		PacketPlayOutUpdateAttributes packet = (PacketPlayOutUpdateAttributes) attribute.getHandle();
		AttributeBase base = BuiltInRegistries.u.a(MinecraftKey.a("generic.max_health"));
		AttributeSnapshot snapshot = new AttributeSnapshot(base, 20.0D, modifiers);
		attribute.getSpecificModifier(List.class).write(0, Lists.newArrayList(snapshot));

		PacketContainer cloned = attribute.deepClone();
		AttributeSnapshot
				clonedSnapshot = (AttributeSnapshot) cloned.getSpecificModifier(List.class).read(0).get(0);

		// Compare the fields, because apparently the packet is a field in AttributeSnapshot
		for (Field field : AttributeSnapshot.class.getDeclaredFields()) {
			try {
				// Skip the packet
				if (field.getType().equals(packet.getClass())) {
					continue;
				}

				field.setAccessible(true);
				this.testEquality(field.get(snapshot), field.get(clonedSnapshot));
			} catch (AssertionError e) {
				throw e;
			} catch (Throwable ex) {
				ex.printStackTrace();
			}
		}
	}

	@Test
	public void testBlocks() {
		PacketContainer blockAction = new PacketContainer(PacketType.Play.Server.BLOCK_ACTION);
		blockAction.getBlocks().write(0, Material.STONE);

		assertEquals(Material.STONE, blockAction.getBlocks().read(0));
	}

	@Test
	public void testBlockData() {
		PacketContainer blockChange = new PacketContainer(PacketType.Play.Server.BLOCK_CHANGE);

		Material material = Material.GLOWSTONE;
		WrappedBlockData data = WrappedBlockData.createData(material);
		blockChange.getBlockData().write(0, data);

		WrappedBlockData read = blockChange.getBlockData().read(0);
		assertEquals(material, read.getType());
	}

	@Test
	@SuppressWarnings("deprecation")
	public void testPotionEffect() {
		PotionEffect effect = new PotionEffect(PotionEffectType.FIRE_RESISTANCE, 20 * 60, 1);
		MobEffect mobEffect = new MobEffect(MobEffectList.a(effect.getType().getId()), effect.getDuration(),
				effect.getAmplifier(), effect.isAmbient(),
				effect.hasParticles());
		int entityId = 42;

		// The constructor we want to call
		PacketConstructor creator = PacketConstructor.DEFAULT.withPacket(
				PacketType.Play.Server.ENTITY_EFFECT, new Class<?>[]{int.class, MobEffect.class});
		PacketContainer packet = creator.createPacket(entityId, mobEffect);

		assertEquals(entityId, packet.getIntegers().read(0));
		assertEquals(effect.getAmplifier(), (byte) packet.getBytes().read(0));
		assertEquals(effect.getDuration(), packet.getIntegers().read(1));

		WrappedRegistry registry = WrappedRegistry.getRegistry(MinecraftReflection.getMobEffectListClass());
		Object effectList = assertInstanceOf(MobEffectList.class, packet.getStructures().read(0).getHandle());
		assertEquals(effect.getType().getId(), registry.getId(effectList));

		int e = 0;
		if (effect.isAmbient()) {
			e |= 1;
		}
		if (effect.hasParticles()) {
			e |= 2;
		}
		if (effect.hasIcon()) {
			e |= 4;
		}

		assertEquals(e, (byte) packet.getBytes().read(1));
	}

	@Test
	public void testPlayerAction() {
		PacketContainer container = new PacketContainer(PacketType.Play.Client.ENTITY_ACTION);

		// no change across nms versions
		container.getPlayerActions().write(0, EnumWrappers.PlayerAction.OPEN_INVENTORY);
		assertEquals(container.getPlayerActions().read(0), EnumWrappers.PlayerAction.OPEN_INVENTORY);

		// changed in 1.15
		container.getPlayerActions().write(0, EnumWrappers.PlayerAction.START_SNEAKING);
		assertEquals(container.getPlayerActions().read(0), EnumWrappers.PlayerAction.START_SNEAKING);
	}

	@Test
	public void testMobEffectList() {
		PacketContainer container = new PacketContainer(PacketType.Play.Server.REMOVE_ENTITY_EFFECT);
		container.getEffectTypes().write(0, PotionEffectType.GLOWING);

		assertEquals(container.getEffectTypes().read(0), PotionEffectType.GLOWING);
	}

	@Test
	public void testSoundCategory() {
		PacketContainer container = new PacketContainer(PacketType.Play.Server.NAMED_SOUND_EFFECT);
		container.getSoundCategories().write(0, SoundCategory.PLAYERS);

		assertEquals(SoundCategory.PLAYERS, container.getSoundCategories().read(0));
	}

	@Test
	@Disabled("effect is now wrapped in a holder") // todo
	public void testSoundEffects() {
		PacketContainer container = new PacketContainer(PacketType.Play.Server.NAMED_SOUND_EFFECT);
		container.getSoundEffects().write(0, Sound.ENTITY_CAT_HISS);

		assertEquals(container.getSoundEffects().read(0), Sound.ENTITY_CAT_HISS);
	}

	// @Test
	public void testGenericEnums() {
		PacketContainer container = new PacketContainer(PacketType.Play.Server.BOSS);
		container.getEnumModifier(Action.class, 1).write(0, Action.UPDATE_PCT);

		// assertEquals(container.getEnumModifier(Action.class, PacketPlayOutBoss.d.class).read(0), Action.UPDATE_PCT);
	}

	@Test
	public void testInternalStructures() {
		PacketContainer container = new PacketContainer(PacketType.Play.Server.SCOREBOARD_TEAM);
		Optional<InternalStructure> optStruct = container.getOptionalStructures().read(0);
		assertTrue(optStruct.isPresent());
		InternalStructure struct = optStruct.get();
		struct.getChatComponents().write(0, WrappedChatComponent.fromText("hi there"));
		container.getOptionalStructures().write(0, Optional.of(struct));

		optStruct = container.getOptionalStructures().read(0);
		assertTrue(optStruct.isPresent());
		struct = optStruct.get();
		this.testEquality(
				struct.getChatComponents().read(0),
				WrappedChatComponent.fromText("hi there")
		);
	}

	// @Test
	public void testDimensions() {
		// TODO this won't work in testing, but hopefully will in live
		PacketContainer container = new PacketContainer(PacketType.Play.Server.RESPAWN);
		container.getDimensions().write(0, 1);
		assertEquals((Object) 1, container.getDimensions().read(0));
	}

	@Test
	public void testEntityEquipment() {
		PacketContainer container = new PacketContainer(PacketType.Play.Server.ENTITY_EQUIPMENT);

		List<Pair<EnumWrappers.ItemSlot, ItemStack>> data = new ArrayList<>();
		data.add(new Pair<>(EnumWrappers.ItemSlot.CHEST, new ItemStack(Material.NETHERITE_CHESTPLATE)));
		data.add(new Pair<>(EnumWrappers.ItemSlot.LEGS, new ItemStack(Material.GOLDEN_LEGGINGS)));

		container.getSlotStackPairLists().write(0, data);

		List<Pair<EnumWrappers.ItemSlot, ItemStack>> written = container.getSlotStackPairLists().read(0);
		assertEquals(data, written);
	}

	@Test
	public void testMovingBlockPos() {
		PacketContainer container = new PacketContainer(PacketType.Play.Client.USE_ITEM);

		Vector vector = new Vector(0, 1, 2);
		BlockPosition position = new BlockPosition(3, 4, 5);
		EnumWrappers.Direction direction = EnumWrappers.Direction.DOWN;

		MovingObjectPositionBlock movingPos = new MovingObjectPositionBlock(position, vector, direction, true);
		container.getMovingBlockPositions().write(0, movingPos);

		MovingObjectPositionBlock back = container.getMovingBlockPositions().read(0);

		assertEquals(back.getPosVector(), vector);
		assertEquals(back.getBlockPosition(), position);
		assertEquals(back.getDirection(), direction);
		assertTrue(back.isInsideBlock());
	}

	@Test
	public void testMultiBlockChange() {
		PacketContainer packet = new PacketContainer(PacketType.Play.Server.MULTI_BLOCK_CHANGE);

		packet.getShortArrays().writeSafely(0, new short[]{420, 69});
		assertArrayEquals(new short[]{420, 69}, packet.getShortArrays().readSafely(0));

		packet.getBlockDataArrays().writeSafely(0, new WrappedBlockData[]{
				WrappedBlockData.createData(Material.IRON_BARS),
				WrappedBlockData.createData(Material.IRON_BLOCK)
		});
		assertArrayEquals(new WrappedBlockData[]{
				WrappedBlockData.createData(Material.IRON_BARS),
				WrappedBlockData.createData(Material.IRON_BLOCK)
		}, packet.getBlockDataArrays().readSafely(0));

		packet.getSectionPositions().writeSafely(0, new BlockPosition(42, 43, 44));
		assertEquals(new BlockPosition(42, 43, 44), packet.getSectionPositions().readSafely(0));

		PacketContainer clone = packet.deepClone();
		assertNotSame(clone, packet);
	}

	@Test
	public void testGameStateChange() {
		PacketContainer packet = new PacketContainer(PacketType.Play.Server.GAME_STATE_CHANGE);
		assertEquals(0, (int) packet.getGameStateIDs().read(0));

		packet.getGameStateIDs().write(0, 2);
		assertEquals(2, (int) packet.getGameStateIDs().read(0));
	}

	@Test
	public void testUseEntity() {
		PacketContainer packet = new PacketContainer(PacketType.Play.Client.USE_ENTITY);

		WrappedEnumEntityUseAction action;
		WrappedEnumEntityUseAction clone;
		// test attack
		packet.getEnumEntityUseActions().write(0, WrappedEnumEntityUseAction.attack());
		action = packet.getEnumEntityUseActions().read(0);
		// attack's handle should always be the same
		assertEquals(WrappedEnumEntityUseAction.attack(), action);
		assertEquals(EntityUseAction.ATTACK, action.getAction());
		// hand & position should not be available
		assertThrows(IllegalArgumentException.class, action::getHand);
		assertThrows(IllegalArgumentException.class, action::getPosition);
		// test cloning
		clone = action.deepClone();
		assertSame(WrappedEnumEntityUseAction.attack(), clone);

		// test interact
		packet.getEnumEntityUseActions().write(0, WrappedEnumEntityUseAction.interact(Hand.OFF_HAND));
		action = packet.getEnumEntityUseActions().read(0);
		assertEquals(EntityUseAction.INTERACT, action.getAction());
		assertEquals(Hand.OFF_HAND, action.getHand());
		// position should not be available
		assertThrows(IllegalArgumentException.class, action::getPosition);
		// test cloning
		clone = action.deepClone();
		assertEquals(EntityUseAction.INTERACT, clone.getAction());
		assertEquals(Hand.OFF_HAND, clone.getHand());

		// test interact_at
		Vector position = new Vector(1, 199, 4);
		packet.getEnumEntityUseActions().write(0, WrappedEnumEntityUseAction.interactAt(Hand.MAIN_HAND, position));
		action = packet.getEnumEntityUseActions().read(0);
		assertEquals(EntityUseAction.INTERACT_AT, action.getAction());
		assertEquals(Hand.MAIN_HAND, action.getHand());
		assertEquals(position, action.getPosition());
		// test cloning
		clone = action.deepClone();
		assertEquals(EntityUseAction.INTERACT_AT, clone.getAction());
		assertEquals(Hand.MAIN_HAND, clone.getHand());
		assertEquals(position, clone.getPosition());
	}

	@Test
	public void testSetSimulationDistance() {
		// first packet which is a record - set will fail if we missed something during patching
		PacketContainer container = new PacketContainer(PacketType.Play.Server.UPDATE_SIMULATION_DISTANCE);
		container.getIntegers().write(0, 1234);
		assertEquals(1234, (int) container.getIntegers().read(0));
	}

	@Test
	public void testMapChunk() {
		// this is a special case as we are generating a data serializer class (we only need to construct the packet)
		PacketContainer container = new PacketContainer(PacketType.Play.Server.MAP_CHUNK);
		// check if we can read an nbt compound from the class
		assertTrue(container.getStructures().read(0).getNbtModifier().optionRead(0).isPresent());
	}

	@Test
	public void testComponentArrays() {
		PacketContainer signChange = new PacketContainer(PacketType.Play.Server.TILE_ENTITY_DATA);
		WrappedChatComponent[] components = new WrappedChatComponent[]{
				WrappedChatComponent.fromText("hello world"), WrappedChatComponent.fromText(""),
				WrappedChatComponent.fromText(""), WrappedChatComponent.fromText("")
		};
		signChange.getChatComponentArrays().write(0, components);

		WrappedChatComponent[] back = signChange.getChatComponentArrays().read(0);
		assertArrayEquals(components, back);
	}

	@Test
	public void testPlayerInfoActions() {
		PacketContainer updatePlayerInfoActions = new PacketContainer(PacketType.Play.Server.PLAYER_INFO);

		EnumSet<EnumWrappers.PlayerInfoAction> actions = EnumSet.of(
				EnumWrappers.PlayerInfoAction.ADD_PLAYER,
				EnumWrappers.PlayerInfoAction.UPDATE_LATENCY,
				EnumWrappers.PlayerInfoAction.UPDATE_LISTED);
		updatePlayerInfoActions.getPlayerInfoActions().write(0, actions);

		UUID id = UUID.randomUUID();
		PlayerInfoData data = new PlayerInfoData(
				id,
				20,
				false,
				NativeGameMode.CREATIVE,
				new WrappedGameProfile(new UUID(0, 0), "system"),
				null,
				null);
		updatePlayerInfoActions.getPlayerInfoDataLists().write(1, Collections.singletonList(data));

		Set<EnumWrappers.PlayerInfoAction> readActions = updatePlayerInfoActions.getPlayerInfoActions().read(0);
		Assertions.assertTrue(readActions.contains(EnumWrappers.PlayerInfoAction.ADD_PLAYER));
		Assertions.assertTrue(readActions.contains(EnumWrappers.PlayerInfoAction.UPDATE_LATENCY));
		Assertions.assertTrue(readActions.contains(EnumWrappers.PlayerInfoAction.UPDATE_LISTED));

		Collection<PlayerInfoData> readData = updatePlayerInfoActions.getPlayerInfoDataLists().read(1);
		Assertions.assertEquals(1, readData.size());

		PlayerInfoData firstData = readData.iterator().next();
		Assertions.assertFalse(data.isListed());
		Assertions.assertEquals(id, data.getProfileId());
		Assertions.assertEquals("system", firstData.getProfile().getName());
		Assertions.assertEquals(20, firstData.getLatency());
		Assertions.assertEquals(NativeGameMode.CREATIVE, firstData.getGameMode());
	}

	// TODO: fix this this at some point
	/*
	@Test
	public void testSignedChatMessage() {
		PacketContainer chatPacket = new PacketContainer(PacketType.Play.Client.CHAT);

		byte[] signature = new byte[512];
		long salt = 124L;
		WrappedSaltedSignature wrappedSignature = new WrappedSaltedSignature(salt, signature);
		chatPacket.getSignatures().write(0, wrappedSignature);

		WrappedSaltedSignature read = chatPacket.getSignatures().read(0);
		assertEquals(salt, read.getSalt());
		assertArrayEquals(signature, read.getSignature());
	}*/

	private void assertPacketsEqualAndSerializable(PacketContainer constructed, PacketContainer cloned) {
		StructureModifier<Object> firstMod = constructed.getModifier(), secondMod = cloned.getModifier();
		assertEquals(firstMod.size(), secondMod.size());

		if (PacketType.Status.Server.SERVER_INFO.equals(constructed.getType())) {
			assertArrayEquals(SerializationUtils.serialize(constructed), SerializationUtils.serialize(cloned));
		} else {
			// Make sure all the fields are equivalent
			for (int i = 0; i < firstMod.size(); i++) {
				if (firstMod.getField(i).getType().isArray()) {
					assertArrayEquals(this.getArray(firstMod.read(i)), this.getArray(secondMod.read(i)));
				} else {
					this.testEquality(firstMod.read(i), secondMod.read(i));
				}
			}
		}

		Object buffer = MinecraftReflection.createPacketDataSerializer(0);
		MinecraftMethods.getPacketWriteByteBufMethod().invoke(cloned.getHandle(), buffer);
	}

	@Test
	public void testCloning() {
		// Try constructing all the packets
		for (PacketType type : PacketType.values()) {
			// TODO: try to support chat - for now chat contains to many sub classes to properly clone it
			if (type.isDeprecated() || !type.isSupported() || type.name().contains("CUSTOM_PAYLOAD") || type.name().contains("CHAT")) {
				continue;
			}

			try {
				PacketContainer constructed = new PacketContainer(type);

				// Initialize default values
				constructed.getModifier().writeDefaults();

				// Make sure watchable collections can be cloned
				if (type == PacketType.Play.Server.ENTITY_METADATA) {
					constructed.getDataValueCollectionModifier().write(0, Lists.newArrayList(
							new WrappedDataValue(0, Registry.get(Byte.class), (byte) 1),
							new WrappedDataValue(0, Registry.get(Float.class), 5F),
							new WrappedDataValue(0, Registry.get(String.class), "String"),
							new WrappedDataValue(0, Registry.get(Boolean.class), true),
							new WrappedDataValue(
									0, 
									Registry.getChatComponentSerializer(true), 
									Optional.of(ComponentConverter.fromBaseComponent(TEST_COMPONENT).getHandle())),
							new WrappedDataValue(
									0,
									Registry.getItemStackSerializer(false),
									BukkitConverters.getItemStackConverter().getGeneric(new ItemStack(Material.WOODEN_AXE))),
							new WrappedDataValue(0, Registry.get(CatVariant.class), BuiltInRegistries.ai.e(CatVariant.e)),
							new WrappedDataValue(0, Registry.get(FrogVariant.class), FrogVariant.a)
					));
				} else if (type == PacketType.Play.Server.CHAT) {
					constructed.getChatComponents().write(0, ComponentConverter.fromBaseComponent(TEST_COMPONENT));
				} else if (type == PacketType.Play.Server.REMOVE_ENTITY_EFFECT || type == PacketType.Play.Server.ENTITY_EFFECT) {
					constructed.getEffectTypes().write(0, PotionEffectType.GLOWING);
				} else if (type == PacketType.Play.Server.GAME_STATE_CHANGE) {
					constructed.getStructures().write(
							0,
							InternalStructure.getConverter().getSpecific(PacketPlayOutGameStateChange.a));
				} else if (type == PacketType.Play.Client.USE_ITEM || type == PacketType.Play.Client.BLOCK_PLACE) {
					constructed.getLongs().write(0, 0L); // timestamp of the packet, not sent over the network
				}

				// gives some indication which cloning process fails as the checks itself are happening outside this method
				System.out.println("Cloning " + type);

				// Clone the packet all three ways
				PacketContainer shallowCloned = constructed.shallowClone();
				this.assertPacketsEqualAndSerializable(constructed, shallowCloned);

				PacketContainer deepCloned = constructed.deepClone();
				this.assertPacketsEqualAndSerializable(constructed, deepCloned);

				PacketContainer serializedCloned = SerializableCloner.clone(constructed);
				if (type == PacketType.Play.Client.USE_ITEM || type == PacketType.Play.Client.BLOCK_PLACE) {
					// shit fix - but what are we supposed to do :/
					serializedCloned.getLongs().write(0, 0L);
				}
				this.assertPacketsEqualAndSerializable(constructed, serializedCloned);
			} catch (Exception ex) {
				Assertions.fail("Unable to clone " + type, ex);
			}
		}
	}

	// Convert to objects that support equals()
	private void testEquality(Object a, Object b) {
		if (a == null) {
			if (b == null) {
				return;
			} else {
				throw new AssertionError("a was null, but b was not");
			}
		} else if (b == null) {
			throw new AssertionError("a was not null, but b was null");
		}

		if (a instanceof Optional) {
			if (b instanceof Optional) {
				this.testEquality(((Optional<?>) a).orElse(null), ((Optional<?>) b).orElse(null));
				return;
			} else {
				throw new AssertionError("a was optional, but b was not");
			}
		}

		if (a.equals(b) || Objects.equals(a, b) || this.stringEquality(a, b)) {
			return;
		}

		if (MinecraftReflection.isDataWatcher(a)) {
			a = this.watchConvert.getSpecific(a);
			b = this.watchConvert.getSpecific(b);
		} else if (MinecraftReflection.isItemStack(a)) {
			a = this.itemConvert.getSpecific(a);
			b = this.itemConvert.getSpecific(b);
		}

		if (a instanceof ItemStack && b instanceof ItemStack) {
			assertItemsEqual((ItemStack) a, (ItemStack) b);
			return;
		}

		if (a instanceof List<?>) {
			if (b instanceof List<?>) {
				List<?> listA = (List<?>) a;
				List<?> listB = (List<?>) b;

				assertEquals(listA.size(), listB.size());
				for (int i = 0; i < listA.size(); i++) {
					this.testEquality(listA.get(i), listB.get(i));
				}
				return;
			} else {
				throw new AssertionError("a was a list, but b was not");
			}
		}

		if (a.getClass().isArray()) {
			if (b.getClass().isArray()) {
				int arrayLengthA = Array.getLength(a);
				int arrayLengthB = Array.getLength(b);

				assertEquals(arrayLengthA, arrayLengthB);
				for (int i = 0; i < arrayLengthA; i++) {
					Object elementA = Array.get(a, i);
					Object elementB = Array.get(b, i);

					testEquality(elementA, elementB);
				}
				return;
			} else {
				throw new AssertionError("a was an array, but b was not");
			}
		}

		if (!a.getClass().isAssignableFrom(b.getClass())) {
			assertEquals(a, b);
			return;
		}

		Set<Field> fields = FuzzyReflection.fromObject(a, true).getFields();
		for (Field field : fields) {
			if (!Modifier.isStatic(field.getModifiers())) {
				FieldAccessor accessor = Accessors.getFieldAccessor(field);
				testEquality(accessor.get(a), accessor.get(b));
			}
		}
	}

	private boolean stringEquality(Object a, Object b) {
		try {
			return a.toString().equals(b.toString());
		} catch (Exception ex) {
			// internal null pointers, usually
			return false;
		}
	}

	/**
	 * Get the underlying array as an object array.
	 *
	 * @param val - array wrapped as an Object.
	 * @return An object array.
	 */
	private Object[] getArray(Object val) {
		if (val instanceof Object[]) {
			return (Object[]) val;
		}
		if (val == null) {
			return null;
		}

		int arrlength = Array.getLength(val);
		Object[] outputArray = new Object[arrlength];

		for (int i = 0; i < arrlength; ++i) {
			outputArray[i] = Array.get(val, i);
		}
		return outputArray;
	}

	/**
	 * Actions from the outbound Boss packet. Used for testing generic enums.
	 *
	 * @author dmulloy2
	 */
	public enum Action {
		ADD,
		REMOVE,
		UPDATE_PCT,
		UPDATE_NAME,
		UPDATE_STYLE,
		UPDATE_PROPERTIES
	}
}
=======
/**
 * ProtocolLib - Bukkit server library that allows access to the Minecraft protocol. Copyright (C) 2012 Kristian S.
 * Stangeland
 * <p>
 * This program is free software; you can redistribute it and/or modify it under the terms of the GNU General Public
 * License as published by the Free Software Foundation; either version 2 of the License, or (at your option) any later
 * version.
 * <p>
 * This program is distributed in the hope that it will be useful, but WITHOUT ANY WARRANTY; without even the implied
 * warranty of MERCHANTABILITY or FITNESS FOR A PARTICULAR PURPOSE. See the GNU General Public License for more
 * details.
 * <p>
 * You should have received a copy of the GNU General Public License along with this program; if not, write to the Free
 * Software Foundation, Inc., 59 Temple Place, Suite 330, Boston, MA 02111-1307 USA
 */
package com.comphenix.protocol.events;

import java.lang.reflect.Array;
import java.lang.reflect.Field;
import java.lang.reflect.Modifier;
import java.util.ArrayList;
import java.util.List;
import java.util.Objects;
import java.util.Optional;
import java.util.Set;
import java.util.UUID;
import java.util.concurrent.ThreadLocalRandom;

import com.comphenix.protocol.BukkitInitialization;
import com.comphenix.protocol.PacketType;
import com.comphenix.protocol.injector.PacketConstructor;
import com.comphenix.protocol.reflect.EquivalentConverter;
import com.comphenix.protocol.reflect.FuzzyReflection;
import com.comphenix.protocol.reflect.StructureModifier;
import com.comphenix.protocol.reflect.accessors.Accessors;
import com.comphenix.protocol.reflect.accessors.FieldAccessor;
import com.comphenix.protocol.reflect.cloning.SerializableCloner;
import com.comphenix.protocol.utility.MinecraftMethods;
import com.comphenix.protocol.utility.MinecraftReflection;
import com.comphenix.protocol.wrappers.BlockPosition;
import com.comphenix.protocol.wrappers.BukkitConverters;
import com.comphenix.protocol.wrappers.ComponentConverter;
import com.comphenix.protocol.wrappers.Either;
import com.comphenix.protocol.wrappers.EnumWrappers;
import com.comphenix.protocol.wrappers.EnumWrappers.Direction;
import com.comphenix.protocol.wrappers.EnumWrappers.EntityUseAction;
import com.comphenix.protocol.wrappers.EnumWrappers.Hand;
import com.comphenix.protocol.wrappers.EnumWrappers.SoundCategory;
import com.comphenix.protocol.wrappers.MovingObjectPositionBlock;
import com.comphenix.protocol.wrappers.Pair;
import com.comphenix.protocol.wrappers.WrappedBlockData;
import com.comphenix.protocol.wrappers.WrappedChatComponent;
import com.comphenix.protocol.wrappers.WrappedDataWatcher;
import com.comphenix.protocol.wrappers.WrappedDataWatcher.Registry;
import com.comphenix.protocol.wrappers.WrappedDataWatcher.WrappedDataWatcherObject;
import com.comphenix.protocol.wrappers.WrappedEnumEntityUseAction;
import com.comphenix.protocol.wrappers.WrappedGameProfile;
import com.comphenix.protocol.wrappers.WrappedRegistry;
import com.comphenix.protocol.wrappers.WrappedSaltedSignature;
import com.comphenix.protocol.wrappers.WrappedWatchableObject;
import com.comphenix.protocol.wrappers.nbt.NbtCompound;
import com.comphenix.protocol.wrappers.nbt.NbtFactory;
import com.google.common.collect.Lists;
import io.netty.buffer.ByteBuf;
import net.md_5.bungee.api.chat.BaseComponent;
import net.md_5.bungee.api.chat.ClickEvent;
import net.md_5.bungee.api.chat.ComponentBuilder;
import net.md_5.bungee.api.chat.HoverEvent;
import net.md_5.bungee.api.chat.hover.content.Text;
import net.minecraft.core.IRegistry;
import net.minecraft.network.protocol.game.PacketPlayOutGameStateChange;
import net.minecraft.network.protocol.game.PacketPlayOutUpdateAttributes;
import net.minecraft.network.protocol.game.PacketPlayOutUpdateAttributes.AttributeSnapshot;
import net.minecraft.resources.MinecraftKey;
import net.minecraft.world.effect.MobEffect;
import net.minecraft.world.effect.MobEffectList;
import net.minecraft.world.entity.ai.attributes.AttributeBase;
import net.minecraft.world.entity.ai.attributes.AttributeModifier;
import net.minecraft.world.entity.animal.CatVariant;
import net.minecraft.world.entity.animal.FrogVariant;
import org.apache.commons.lang.SerializationUtils;
import org.bukkit.ChatColor;
import org.bukkit.Material;
import org.bukkit.Sound;
import org.bukkit.entity.EntityType;
import org.bukkit.inventory.ItemStack;
import org.bukkit.inventory.meta.ItemMeta;
import org.bukkit.potion.PotionEffect;
import org.bukkit.potion.PotionEffectType;
import org.bukkit.util.Vector;
import org.junit.jupiter.api.Assertions;
import org.junit.jupiter.api.BeforeAll;
import org.junit.jupiter.api.Test;

import static com.comphenix.protocol.utility.TestUtils.assertItemCollectionsEqual;
import static com.comphenix.protocol.utility.TestUtils.assertItemsEqual;
import static com.comphenix.protocol.utility.TestUtils.equivalentItem;
import static org.junit.jupiter.api.Assertions.assertArrayEquals;
import static org.junit.jupiter.api.Assertions.assertEquals;
import static org.junit.jupiter.api.Assertions.assertFalse;
import static org.junit.jupiter.api.Assertions.assertInstanceOf;
import static org.junit.jupiter.api.Assertions.assertNotSame;
import static org.junit.jupiter.api.Assertions.assertNull;
import static org.junit.jupiter.api.Assertions.assertSame;
import static org.junit.jupiter.api.Assertions.assertThrows;
import static org.junit.jupiter.api.Assertions.assertTrue;

public class PacketContainerTest {

	private static BaseComponent[] TEST_COMPONENT;
	// Helper converters
	private final EquivalentConverter<WrappedDataWatcher> watchConvert = BukkitConverters.getDataWatcherConverter();
	private final EquivalentConverter<ItemStack> itemConvert = BukkitConverters.getItemStackConverter();

	@BeforeAll
	public static void initializeBukkit() {
		BukkitInitialization.initializeAll();

		TEST_COMPONENT = new ComponentBuilder("Hit or miss?")
				.event(new ClickEvent(ClickEvent.Action.OPEN_URL, "https://reddit.com"))
				.event(new HoverEvent(HoverEvent.Action.SHOW_TEXT, new Text("The \"front page\" of the internet")))
				.append("I guess they never miss, huh?")
				.create();
	}

	private <T> void testPrimitive(StructureModifier<T> modifier, int index, T initialValue, T testValue) {
		// Check initial value
		assertEquals(initialValue, modifier.read(index));

		// Test assignment
		modifier.write(index, testValue);
		assertEquals(testValue, modifier.read(0));
	}

	private <T> void testObjectArray(StructureModifier<T[]> modifier, int index, T[] initialValue, T[] testValue) {
		// Check initial value
		assertEquals(modifier.read(index).length, initialValue.length);
		modifier.writeDefaults();

		// Test initial
		assertArrayEquals(initialValue, modifier.read(index));

		// Test assignment
		modifier.write(index, testValue);
		assertArrayEquals(testValue, modifier.read(0));
	}

	@Test
	public void testGetByteArrays() {
		// Contains a byte array we will test
		PacketContainer customPayload = new PacketContainer(PacketType.Login.Client.ENCRYPTION_BEGIN);
		StructureModifier<byte[]> bytes = customPayload.getByteArrays();
		byte[] testArray = new byte[]{1, 2, 3};

		// It's NULL at first
		// assertEquals(null, bytes.read(0));
		customPayload.getModifier().writeDefaults();

		// Then it should create an empty array
		assertArrayEquals(new byte[0], bytes.read(0));

		// Check and see if we can write to it
		bytes.write(0, testArray);
		assertArrayEquals(testArray, bytes.read(0));
	}

	@Test
	public void testGetBytes() {
		PacketContainer spawnMob = new PacketContainer(PacketType.Play.Server.NAMED_ENTITY_SPAWN);
		this.testPrimitive(spawnMob.getBytes(), 0, (byte) 0, (byte) 1);
	}

	@Test
	public void testGetShorts() {
		PacketContainer itemData = new PacketContainer(PacketType.Play.Server.REL_ENTITY_MOVE);
		this.testPrimitive(itemData.getShorts(), 0, (short) 0, (short) 1);
	}

	@Test
	public void testGetIntegers() {
		PacketContainer updateSign = new PacketContainer(PacketType.Play.Client.CLOSE_WINDOW);
		this.testPrimitive(updateSign.getIntegers(), 0, 0, 1);
	}

	@Test
	public void testGetLongs() {
		PacketContainer updateTime = new PacketContainer(PacketType.Play.Server.UPDATE_TIME);
		this.testPrimitive(updateTime.getLongs(), 0, (long) 0, (long) 1);
	}

	@Test
	public void testGetFloat() {
		PacketContainer explosion = new PacketContainer(PacketType.Play.Server.EXPLOSION);
		this.testPrimitive(explosion.getFloat(), 0, (float) 0, (float) 0.8);
	}

	@Test
	public void testGetDoubles() {
		PacketContainer explosion = new PacketContainer(PacketType.Play.Server.EXPLOSION);
		this.testPrimitive(explosion.getDoubles(), 0, (double) 0, 0.8);
	}

	@Test
	public void testGetStrings() {
		PacketContainer explosion = new PacketContainer(PacketType.Play.Client.CHAT);
		this.testPrimitive(explosion.getStrings(), 0, "", "hello");
	}

	@Test
	public void testGetStringArrays() {
		PacketContainer packet = new PacketContainer(PacketType.Play.Client.UPDATE_SIGN);
		this.testObjectArray(packet.getStringArrays(), 0,
				new String[]{"", "", "", ""},
				new String[]{"hello", "world"}
		);
	}

	@Test
	public void testGetIntegerArrays() {
		// Contains a byte array we will test
		PacketContainer packet = new PacketContainer(PacketType.Play.Server.MOUNT);
		StructureModifier<int[]> integers = packet.getIntegerArrays();
		int[] testArray = new int[]{1, 2, 3};

		assertArrayEquals(new int[0], integers.read(0));

		integers.write(0, testArray);
		assertArrayEquals(testArray, integers.read(0));
	}

	@Test
	public void testGetItemModifier() {
		PacketContainer windowClick = new PacketContainer(PacketType.Play.Client.WINDOW_CLICK);

		ItemStack item = this.itemWithData();

		StructureModifier<ItemStack> items = windowClick.getItemModifier();
		// assertNull(items.read(0));

		// Insert the item and check if it's there
		items.write(0, item);
		assertTrue(equivalentItem(item, items.read(0)), "Item " + item + " != " + items.read(0));
	}

	private ItemStack itemWithData() {
		ItemStack item = new ItemStack(Material.GREEN_WOOL, 1);
		ItemMeta meta = item.getItemMeta();
		meta.setDisplayName(ChatColor.GREEN + "Green Wool");
		meta.setLore(Lists.newArrayList(ChatColor.WHITE + "This is lore."));
		item.setItemMeta(meta);
		return item;
	}

	@Test
	public void testGetItemListModifier() {
		PacketContainer windowItems = new PacketContainer(PacketType.Play.Server.WINDOW_ITEMS);
		StructureModifier<List<ItemStack>> itemAccess = windowItems.getItemListModifier();

		List<ItemStack> items = new ArrayList<>();
		items.add(this.itemWithData());
		items.add(new ItemStack(Material.DIAMOND_AXE));

		assertEquals(itemAccess.read(0).size(), 0);

		// Insert and check that it was succesful
		itemAccess.write(0, items);

		// Read back array
		List<ItemStack> comparison = itemAccess.read(0);
		assertItemCollectionsEqual(items, comparison);
	}

	@Test
	public void testGetNbtModifier() {
		PacketContainer updateTileEntity = new PacketContainer(PacketType.Play.Server.TILE_ENTITY_DATA);

		NbtCompound compound = NbtFactory.ofCompound("test");
		compound.put("test", "name");
		compound.put(NbtFactory.ofList("ages", 1, 2, 3));

		updateTileEntity.getNbtModifier().write(0, compound);

		NbtCompound result = (NbtCompound) updateTileEntity.getNbtModifier().read(0);

		assertEquals(compound.getString("test"), result.getString("test"));
		assertEquals(compound.getList("ages"), result.getList("ages"));
	}

	// TODO They removed DataWatchers from packets, it's all entity metadata packets now
	/* @Test
	public void testGetDataWatcherModifier() {
		PacketContainer mobSpawnPacket = new PacketContainer(PacketType.Play.Server.ENTITY_METADATA);
		StructureModifier<WrappedDataWatcher> watcherAccessor = mobSpawnPacket.getDataWatcherModifier();

		WrappedDataWatcher dataWatcher = new WrappedDataWatcher();
		dataWatcher.setObject(new WrappedDataWatcherObject(1, Registry.get(Byte.class)), (byte) 1);
		dataWatcher.setObject(new WrappedDataWatcherObject(2, Registry.get(String.class)), "Lorem");
		dataWatcher.setObject(new WrappedDataWatcherObject(3, Registry.get(Boolean.class)), true);
		dataWatcher.setObject(new WrappedDataWatcherObject(4, Registry.getUUIDSerializer(true)), Optional.of(UUID.randomUUID()));

		assertNull(watcherAccessor.read(0));

		// Insert and read back
		watcherAccessor.write(0, dataWatcher);
		assertEquals(dataWatcher, watcherAccessor.read(0));
	} */

	// Unfortunately, it might be too difficult to mock this one
	//
	//  @Test
	//  public void testGetEntityModifier() { }

	// No packet expose this type directly.
	//
	//  @Test
	//  public void testGetPositionModifier() { }

	@Test
	public void testEntityTypeModifier() {
		PacketContainer packet = new PacketContainer(PacketType.Play.Server.SPAWN_ENTITY);

		packet.getEntityTypeModifier().write(0, EntityType.ARROW);
		assertEquals(packet.getEntityTypeModifier().read(0), EntityType.ARROW);
	}

	@Test
	public void testGetPositionCollectionModifier() {
		PacketContainer explosionPacket = new PacketContainer(PacketType.Play.Server.EXPLOSION);
		StructureModifier<List<BlockPosition>> positionAccessor = explosionPacket.getBlockPositionCollectionModifier();

		assertEquals(positionAccessor.read(0).size(), 0);

		List<BlockPosition> positions = new ArrayList<>();
		positions.add(new BlockPosition(1, 2, 3));
		positions.add(new BlockPosition(3, 4, 5));

		// Insert and read back
		positionAccessor.write(0, positions);
		List<BlockPosition> cloned = positionAccessor.read(0);

		assertEquals(positions, cloned);
	}

	@Test
	public void testGetWatchableCollectionModifier() {
		PacketContainer entityMetadata = new PacketContainer(PacketType.Play.Server.ENTITY_METADATA);
		StructureModifier<List<WrappedWatchableObject>> watchableAccessor =
				entityMetadata.getWatchableCollectionModifier();

		assertNull(watchableAccessor.read(0));

		WrappedDataWatcher watcher = new WrappedDataWatcher();
		watcher.setObject(0, Registry.get(String.class), "Test");
		watcher.setObject(1, Registry.get(Byte.class), (byte) 21);

		List<WrappedWatchableObject> list = watcher.getWatchableObjects();

		// Insert and read back
		watchableAccessor.write(0, list);
		assertEquals(list, watchableAccessor.read(0));

		// Put it into a new data watcher
		WrappedDataWatcher newWatcher = new WrappedDataWatcher(watchableAccessor.read(0));
		assertEquals(newWatcher.getWatchableObjects(), list);
	}

	@Test
	public void testGameProfiles() {
		PacketContainer spawnEntity = new PacketContainer(PacketType.Login.Server.SUCCESS);
		WrappedGameProfile profile = new WrappedGameProfile(UUID.fromString("d7047a08-3150-4aa8-a2f2-7c1e2b17e298"),
				"name");
		spawnEntity.getGameProfiles().write(0, profile);

		assertEquals(profile, spawnEntity.getGameProfiles().read(0));
	}

	@Test
	public void testChatComponents() {
		PacketContainer chatPacket = new PacketContainer(PacketType.Login.Server.DISCONNECT);
		chatPacket.getChatComponents().write(0,
				WrappedChatComponent.fromChatMessage("You shall not " + ChatColor.ITALIC + "pass!")[0]);

		assertEquals("{\"extra\":[{\"text\":\"You shall not \"},{\"italic\":true,\"text\":\"pass!\"}],\"text\":\"\"}",
				chatPacket.getChatComponents().read(0).getJson());
	}

	@Test
	public void testSerialization() {
		PacketContainer useItem = new PacketContainer(PacketType.Play.Client.USE_ITEM);
		useItem.getMovingBlockPositions().write(0, new MovingObjectPositionBlock(
				new BlockPosition(0, 1, 0),
				new Vector(0, 1, 0),
				Direction.DOWN,
				false));
		useItem.getHands().write(0, Hand.MAIN_HAND);
		useItem.getIntegers().write(0, 5);
		useItem.getLongs().write(0, System.currentTimeMillis());

		PacketContainer copy = (PacketContainer) SerializationUtils.clone(useItem);

		assertEquals(PacketType.Play.Client.USE_ITEM, copy.getType());
		assertEquals(Hand.MAIN_HAND, copy.getHands().read(0));
		assertEquals(5, copy.getIntegers().read(0));

		MovingObjectPositionBlock pos = copy.getMovingBlockPositions().read(0);
		assertEquals(1, pos.getBlockPosition().getY());
		assertEquals(Direction.DOWN, pos.getDirection());
		assertFalse(pos.isInsideBlock());
	}

	@Test
	public void testBigPacketSerialization() {
		PacketContainer payload = new PacketContainer(PacketType.Play.Server.CUSTOM_PAYLOAD);
		payload.getMinecraftKeys().write(0, new com.comphenix.protocol.wrappers.MinecraftKey("test"));

		byte[] randomData = new byte[8192];
		ThreadLocalRandom.current().nextBytes(randomData);

		ByteBuf serializer = (ByteBuf) MinecraftReflection.createPacketDataSerializer(randomData.length);
		serializer.writeBytes(randomData);

		payload.getModifier().withType(MinecraftReflection.getPacketDataSerializerClass()).write(0, serializer);

		PacketContainer cloned = SerializableCloner.clone(payload);
		com.comphenix.protocol.wrappers.MinecraftKey clonedKey = cloned.getMinecraftKeys().read(0);

		byte[] clonedData = new byte[randomData.length];
		ByteBuf clonedBuffer = (ByteBuf) cloned.getModifier()
				.withType(MinecraftReflection.getPacketDataSerializerClass())
				.read(0);
		clonedBuffer.readBytes(clonedData);

		assertEquals("minecraft:test", clonedKey.getFullKey());
		assertArrayEquals(randomData, clonedData);
	}

	@Test
	public void testIntList() {
		PacketContainer destroy = new PacketContainer(PacketType.Play.Server.ENTITY_DESTROY);
		destroy.getIntLists().write(0, new ArrayList<Integer>() {{
			this.add(420);
			this.add(69);
		}});
		List<Integer> back = destroy.getIntLists().read(0);
		assertEquals(back.size(), 2);
		assertEquals((int) back.get(0), 420);
		assertEquals((int) back.get(1), 69);
	}

	@Test
	public void testAttributeList() {
		PacketContainer attribute = new PacketContainer(PacketType.Play.Server.UPDATE_ATTRIBUTES);
		attribute.getIntegers().write(0, 123); // Entity ID

		// Initialize some test data
		List<AttributeModifier> modifiers = Lists.newArrayList(
				new AttributeModifier(UUID.randomUUID(), "Unknown synced attribute modifier", 10,
						AttributeModifier.Operation.a));

		// Obtain an AttributeSnapshot instance. This is complicated by the fact that AttributeSnapshots
		// are inner classes (which is ultimately pointless because AttributeSnapshots don't access any
		// members of the packet itself)
		PacketPlayOutUpdateAttributes packet = (PacketPlayOutUpdateAttributes) attribute.getHandle();
		AttributeBase base = IRegistry.ak.a(MinecraftKey.a("generic.max_health"));
		AttributeSnapshot snapshot = new AttributeSnapshot(base, 20.0D, modifiers);
		attribute.getSpecificModifier(List.class).write(0, Lists.newArrayList(snapshot));

		PacketContainer cloned = attribute.deepClone();
		AttributeSnapshot
				clonedSnapshot = (AttributeSnapshot) cloned.getSpecificModifier(List.class).read(0).get(0);

		// Compare the fields, because apparently the packet is a field in AttributeSnapshot
		for (Field field : AttributeSnapshot.class.getDeclaredFields()) {
			try {
				// Skip the packet
				if (field.getType().equals(packet.getClass())) {
					continue;
				}

				field.setAccessible(true);
				this.testEquality(field.get(snapshot), field.get(clonedSnapshot));
			} catch (AssertionError e) {
				throw e;
			} catch (Throwable ex) {
				ex.printStackTrace();
			}
		}
	}

	@Test
	public void testBlocks() {
		PacketContainer blockAction = new PacketContainer(PacketType.Play.Server.BLOCK_ACTION);
		blockAction.getBlocks().write(0, Material.STONE);

		assertEquals(Material.STONE, blockAction.getBlocks().read(0));
	}

	@Test
	public void testBlockData() {
		PacketContainer blockChange = new PacketContainer(PacketType.Play.Server.BLOCK_CHANGE);

		Material material = Material.GLOWSTONE;
		WrappedBlockData data = WrappedBlockData.createData(material);
		blockChange.getBlockData().write(0, data);

		WrappedBlockData read = blockChange.getBlockData().read(0);
		assertEquals(material, read.getType());
	}

	@Test
	@SuppressWarnings("deprecation")
	public void testPotionEffect() {
		PotionEffect effect = new PotionEffect(PotionEffectType.FIRE_RESISTANCE, 20 * 60, 1);
		MobEffect mobEffect = new MobEffect(MobEffectList.a(effect.getType().getId()), effect.getDuration(),
				effect.getAmplifier(), effect.isAmbient(),
				effect.hasParticles());
		int entityId = 42;

		// The constructor we want to call
		PacketConstructor creator = PacketConstructor.DEFAULT.withPacket(
				PacketType.Play.Server.ENTITY_EFFECT, new Class<?>[]{int.class, MobEffect.class});
		PacketContainer packet = creator.createPacket(entityId, mobEffect);

		assertEquals(entityId, packet.getIntegers().read(0));
		assertEquals(effect.getAmplifier(), (byte) packet.getBytes().read(0));
		assertEquals(effect.getDuration(), packet.getIntegers().read(1));

		WrappedRegistry registry = WrappedRegistry.getRegistry(MinecraftReflection.getMobEffectListClass());
		Object effectList = assertInstanceOf(MobEffectList.class, packet.getStructures().read(0).getHandle());
		assertEquals(effect.getType().getId(), registry.getId(effectList));

		int e = 0;
		if (effect.isAmbient()) {
			e |= 1;
		}
		if (effect.hasParticles()) {
			e |= 2;
		}
		if (effect.hasIcon()) {
			e |= 4;
		}

		assertEquals(e, (byte) packet.getBytes().read(1));
	}

	@Test
	public void testPlayerAction() {
		PacketContainer container = new PacketContainer(PacketType.Play.Client.ENTITY_ACTION);

		// no change across nms versions
		container.getPlayerActions().write(0, EnumWrappers.PlayerAction.OPEN_INVENTORY);
		assertEquals(container.getPlayerActions().read(0), EnumWrappers.PlayerAction.OPEN_INVENTORY);

		// changed in 1.15
		container.getPlayerActions().write(0, EnumWrappers.PlayerAction.START_SNEAKING);
		assertEquals(container.getPlayerActions().read(0), EnumWrappers.PlayerAction.START_SNEAKING);
	}

	@Test
	public void testMobEffectList() {
		PacketContainer container = new PacketContainer(PacketType.Play.Server.REMOVE_ENTITY_EFFECT);
		container.getEffectTypes().write(0, PotionEffectType.GLOWING);

		assertEquals(container.getEffectTypes().read(0), PotionEffectType.GLOWING);
	}

	@Test
	public void testSoundCategory() {
		PacketContainer container = new PacketContainer(PacketType.Play.Server.NAMED_SOUND_EFFECT);
		container.getSoundCategories().write(0, SoundCategory.PLAYERS);

		assertEquals(SoundCategory.PLAYERS, container.getSoundCategories().read(0));
	}

	@Test
	public void testSoundEffects() {
		PacketContainer container = new PacketContainer(PacketType.Play.Server.NAMED_SOUND_EFFECT);
		container.getSoundEffects().write(0, Sound.ENTITY_CAT_HISS);

		assertEquals(container.getSoundEffects().read(0), Sound.ENTITY_CAT_HISS);
	}

	// @Test
	public void testGenericEnums() {
		PacketContainer container = new PacketContainer(PacketType.Play.Server.BOSS);
		container.getEnumModifier(Action.class, 1).write(0, Action.UPDATE_PCT);

		// assertEquals(container.getEnumModifier(Action.class, PacketPlayOutBoss.d.class).read(0), Action.UPDATE_PCT);
	}

	@Test
	public void testInternalStructures() {
		PacketContainer container = new PacketContainer(PacketType.Play.Server.SCOREBOARD_TEAM);
		Optional<InternalStructure> optStruct = container.getOptionalStructures().read(0);
		assertTrue(optStruct.isPresent());
		InternalStructure struct = optStruct.get();
		struct.getChatComponents().write(0, WrappedChatComponent.fromText("hi there"));
		container.getOptionalStructures().write(0, Optional.of(struct));

		optStruct = container.getOptionalStructures().read(0);
		assertTrue(optStruct.isPresent());
		struct = optStruct.get();
		this.testEquality(
				struct.getChatComponents().read(0),
				WrappedChatComponent.fromText("hi there")
		);
	}

	// @Test
	public void testDimensions() {
		// TODO this won't work in testing, but hopefully will in live
		PacketContainer container = new PacketContainer(PacketType.Play.Server.RESPAWN);
		container.getDimensions().write(0, 1);
		assertEquals((Object) 1, container.getDimensions().read(0));
	}

	@Test
	public void testEntityEquipment() {
		PacketContainer container = new PacketContainer(PacketType.Play.Server.ENTITY_EQUIPMENT);

		List<Pair<EnumWrappers.ItemSlot, ItemStack>> data = new ArrayList<>();
		data.add(new Pair<>(EnumWrappers.ItemSlot.CHEST, new ItemStack(Material.NETHERITE_CHESTPLATE)));
		data.add(new Pair<>(EnumWrappers.ItemSlot.LEGS, new ItemStack(Material.GOLDEN_LEGGINGS)));

		container.getSlotStackPairLists().write(0, data);

		List<Pair<EnumWrappers.ItemSlot, ItemStack>> written = container.getSlotStackPairLists().read(0);
		assertEquals(data, written);
	}

	@Test
	public void testMovingBlockPos() {
		PacketContainer container = new PacketContainer(PacketType.Play.Client.USE_ITEM);

		Vector vector = new Vector(0, 1, 2);
		BlockPosition position = new BlockPosition(3, 4, 5);
		EnumWrappers.Direction direction = EnumWrappers.Direction.DOWN;

		MovingObjectPositionBlock movingPos = new MovingObjectPositionBlock(position, vector, direction, true);
		container.getMovingBlockPositions().write(0, movingPos);

		MovingObjectPositionBlock back = container.getMovingBlockPositions().read(0);

		assertEquals(back.getPosVector(), vector);
		assertEquals(back.getBlockPosition(), position);
		assertEquals(back.getDirection(), direction);
		assertTrue(back.isInsideBlock());
	}

	@Test
	public void testMultiBlockChange() {
		PacketContainer packet = new PacketContainer(PacketType.Play.Server.MULTI_BLOCK_CHANGE);

		packet.getShortArrays().writeSafely(0, new short[]{420, 69});
		assertArrayEquals(new short[]{420, 69}, packet.getShortArrays().readSafely(0));

		packet.getBlockDataArrays().writeSafely(0, new WrappedBlockData[]{
				WrappedBlockData.createData(Material.IRON_BARS),
				WrappedBlockData.createData(Material.IRON_BLOCK)
		});
		assertArrayEquals(new WrappedBlockData[]{
				WrappedBlockData.createData(Material.IRON_BARS),
				WrappedBlockData.createData(Material.IRON_BLOCK)
		}, packet.getBlockDataArrays().readSafely(0));

		packet.getSectionPositions().writeSafely(0, new BlockPosition(42, 43, 44));
		assertEquals(new BlockPosition(42, 43, 44), packet.getSectionPositions().readSafely(0));

		PacketContainer clone = packet.deepClone();
		assertNotSame(clone, packet);
	}

	@Test
	public void testGameStateChange() {
		PacketContainer packet = new PacketContainer(PacketType.Play.Server.GAME_STATE_CHANGE);
		assertEquals(0, (int) packet.getGameStateIDs().read(0));

		packet.getGameStateIDs().write(0, 2);
		assertEquals(2, (int) packet.getGameStateIDs().read(0));
	}

	@Test
	public void testUseEntity() {
		PacketContainer packet = new PacketContainer(PacketType.Play.Client.USE_ENTITY);

		WrappedEnumEntityUseAction action;
		WrappedEnumEntityUseAction clone;
		// test attack
		packet.getEnumEntityUseActions().write(0, WrappedEnumEntityUseAction.attack());
		action = packet.getEnumEntityUseActions().read(0);
		// attack's handle should always be the same
		assertEquals(WrappedEnumEntityUseAction.attack(), action);
		assertEquals(EntityUseAction.ATTACK, action.getAction());
		// hand & position should not be available
		assertThrows(IllegalArgumentException.class, action::getHand);
		assertThrows(IllegalArgumentException.class, action::getPosition);
		// test cloning
		clone = action.deepClone();
		assertSame(WrappedEnumEntityUseAction.attack(), clone);

		// test interact
		packet.getEnumEntityUseActions().write(0, WrappedEnumEntityUseAction.interact(Hand.OFF_HAND));
		action = packet.getEnumEntityUseActions().read(0);
		assertEquals(EntityUseAction.INTERACT, action.getAction());
		assertEquals(Hand.OFF_HAND, action.getHand());
		// position should not be available
		assertThrows(IllegalArgumentException.class, action::getPosition);
		// test cloning
		clone = action.deepClone();
		assertEquals(EntityUseAction.INTERACT, clone.getAction());
		assertEquals(Hand.OFF_HAND, clone.getHand());

		// test interact_at
		Vector position = new Vector(1, 199, 4);
		packet.getEnumEntityUseActions().write(0, WrappedEnumEntityUseAction.interactAt(Hand.MAIN_HAND, position));
		action = packet.getEnumEntityUseActions().read(0);
		assertEquals(EntityUseAction.INTERACT_AT, action.getAction());
		assertEquals(Hand.MAIN_HAND, action.getHand());
		assertEquals(position, action.getPosition());
		// test cloning
		clone = action.deepClone();
		assertEquals(EntityUseAction.INTERACT_AT, clone.getAction());
		assertEquals(Hand.MAIN_HAND, clone.getHand());
		assertEquals(position, clone.getPosition());
	}

	@Test
	public void testSetSimulationDistance() {
		// first packet which is a record - set will fail if we missed something during patching
		PacketContainer container = new PacketContainer(PacketType.Play.Server.UPDATE_SIMULATION_DISTANCE);
		container.getIntegers().write(0, 1234);
		assertEquals(1234, (int) container.getIntegers().read(0));
	}

	@Test
	public void testMapChunk() {
		// this is a special case as we are generating a data serializer class (we only need to construct the packet)
		PacketContainer container = new PacketContainer(PacketType.Play.Server.MAP_CHUNK);
		// check if we can read an nbt compound from the class
		assertTrue(container.getStructures().read(0).getNbtModifier().optionRead(0).isPresent());
	}

	@Test
	public void testComponentArrays() {
		PacketContainer signChange = new PacketContainer(PacketType.Play.Server.TILE_ENTITY_DATA);
		WrappedChatComponent[] components = new WrappedChatComponent[]{
				WrappedChatComponent.fromText("hello world"), WrappedChatComponent.fromText(""),
				WrappedChatComponent.fromText(""), WrappedChatComponent.fromText("")
		};
		signChange.getChatComponentArrays().write(0, components);

		WrappedChatComponent[] back = signChange.getChatComponentArrays().read(0);
		assertArrayEquals(components, back);
	}

    @Test
    public void testLoginSignatureNonce() {
        PacketContainer encryptionStart = new PacketContainer(PacketType.Login.Client.ENCRYPTION_BEGIN);
        encryptionStart.getByteArrays().write(0, new byte[]{1, 2, 3});

        byte[] nonce = {4, 5, 6};
        encryptionStart.getLoginSignatures().write(0, Either.left(nonce));

        byte[] read = encryptionStart.getLoginSignatures().read(0).left().get();
        assertArrayEquals(nonce, read);
    }

    @Test
    public void testLoginSignatureSigned() {
        PacketContainer encryptionStart = new PacketContainer(PacketType.Login.Client.ENCRYPTION_BEGIN);
        encryptionStart.getByteArrays().write(0, new byte[]{1, 2, 3});

        byte[] signature = new byte[512];
        long salt = 124L;
        encryptionStart.getLoginSignatures().write(0, Either.right(new WrappedSaltedSignature(salt, signature)));

        WrappedSaltedSignature read = encryptionStart.getLoginSignatures().read(0).right().get();
        assertEquals(salt, read.getSalt());
        assertArrayEquals(signature, read.getSignature());
    }

	// TODO: fix this this at some point
	/*
	@Test
	public void testSignedChatMessage() {
		PacketContainer chatPacket = new PacketContainer(PacketType.Play.Client.CHAT);

		byte[] signature = new byte[512];
		long salt = 124L;
		WrappedSaltedSignature wrappedSignature = new WrappedSaltedSignature(salt, signature);
		chatPacket.getSignatures().write(0, wrappedSignature);

		WrappedSaltedSignature read = chatPacket.getSignatures().read(0);
		assertEquals(salt, read.getSalt());
		assertArrayEquals(signature, read.getSignature());
	}*/

	private void assertPacketsEqualAndSerializable(PacketContainer constructed, PacketContainer cloned) {
		StructureModifier<Object> firstMod = constructed.getModifier(), secondMod = cloned.getModifier();
		assertEquals(firstMod.size(), secondMod.size());

		if (PacketType.Status.Server.SERVER_INFO.equals(constructed.getType())) {
			assertArrayEquals(SerializationUtils.serialize(constructed), SerializationUtils.serialize(cloned));
		} else {
			// Make sure all the fields are equivalent
			for (int i = 0; i < firstMod.size(); i++) {
				if (firstMod.getField(i).getType().isArray()) {
					assertArrayEquals(this.getArray(firstMod.read(i)), this.getArray(secondMod.read(i)));
				} else {
					this.testEquality(firstMod.read(i), secondMod.read(i));
				}
			}
		}

		Object buffer = MinecraftReflection.createPacketDataSerializer(0);
		MinecraftMethods.getPacketWriteByteBufMethod().invoke(cloned.getHandle(), buffer);
	}

	@Test
	public void testCloning() {
		// Try constructing all the packets
		for (PacketType type : PacketType.values()) {
			// TODO: try to support chat - for now chat contains to many sub classes to properly clone it
			if (type.isDeprecated() || !type.isSupported() || type.name().contains("CUSTOM_PAYLOAD") || type.name().contains("CHAT")) {
				continue;
			}

			try {
				PacketContainer constructed = new PacketContainer(type);

				// Initialize default values
				constructed.getModifier().writeDefaults();

				// Make sure watchable collections can be cloned
				if (type == PacketType.Play.Server.ENTITY_METADATA) {
					constructed.getWatchableCollectionModifier().write(0, Lists.newArrayList(
							new WrappedWatchableObject(
									new WrappedDataWatcherObject(0, Registry.get(Byte.class)),
									(byte) 1),
							new WrappedWatchableObject(
									new WrappedDataWatcherObject(0, Registry.get(Integer.class)),
									1),
							new WrappedWatchableObject(
									new WrappedDataWatcherObject(0, Registry.get(Float.class)),
									1F),
							new WrappedWatchableObject(
									new WrappedDataWatcherObject(0, Registry.get(String.class)),
									"String"),
							new WrappedWatchableObject(
									new WrappedDataWatcherObject(0, Registry.get(Boolean.class)),
									true),
							new WrappedWatchableObject(
									new WrappedDataWatcherObject(0, Registry.getChatComponentSerializer(true)),
									Optional.of(ComponentConverter.fromBaseComponent(TEST_COMPONENT).getHandle())),
							new WrappedWatchableObject(
									new WrappedDataWatcherObject(0, Registry.getItemStackSerializer(false)),
									BukkitConverters.getItemStackConverter().getGeneric(new ItemStack(Material.WOODEN_AXE))),
							new WrappedWatchableObject(
									new WrappedDataWatcherObject(0, Registry.get(CatVariant.class)),
									CatVariant.a),
							new WrappedWatchableObject(
									new WrappedDataWatcherObject(0, Registry.get(FrogVariant.class)),
									FrogVariant.c)
					));
				} else if (type == PacketType.Play.Server.CHAT) {
					constructed.getChatComponents().write(0, ComponentConverter.fromBaseComponent(TEST_COMPONENT));
				} else if (type == PacketType.Play.Server.REMOVE_ENTITY_EFFECT || type == PacketType.Play.Server.ENTITY_EFFECT) {
					constructed.getEffectTypes().write(0, PotionEffectType.GLOWING);
				} else if (type == PacketType.Play.Server.GAME_STATE_CHANGE) {
					constructed.getStructures().write(
							0,
							InternalStructure.getConverter().getSpecific(PacketPlayOutGameStateChange.a));
				} else if (type == PacketType.Play.Client.USE_ITEM || type == PacketType.Play.Client.BLOCK_PLACE) {
					constructed.getLongs().write(0, 0L); // timestamp of the packet, not sent over the network
				}

				// gives some indication which cloning process fails as the checks itself are happening outside this method
				System.out.println("Cloning " + type);

				// Clone the packet all three ways
				PacketContainer shallowCloned = constructed.shallowClone();
				this.assertPacketsEqualAndSerializable(constructed, shallowCloned);

				PacketContainer deepCloned = constructed.deepClone();
				this.assertPacketsEqualAndSerializable(constructed, deepCloned);

				PacketContainer serializedCloned = SerializableCloner.clone(constructed);
				if (type == PacketType.Play.Client.USE_ITEM || type == PacketType.Play.Client.BLOCK_PLACE) {
					// shit fix - but what are we supposed to do :/
					serializedCloned.getLongs().write(0, 0L);
				}
				this.assertPacketsEqualAndSerializable(constructed, serializedCloned);
			} catch (Exception ex) {
				Assertions.fail("Unable to clone " + type, ex);
			}
		}
	}

	// Convert to objects that support equals()
	private void testEquality(Object a, Object b) {
		if (a == null) {
			if (b == null) {
				return;
			} else {
				throw new AssertionError("a was null, but b was not");
			}
		} else if (b == null) {
			throw new AssertionError("a was not null, but b was null");
		}

		if (a instanceof Optional) {
			if (b instanceof Optional) {
				this.testEquality(((Optional<?>) a).orElse(null), ((Optional<?>) b).orElse(null));
				return;
			} else {
				throw new AssertionError("a was optional, but b was not");
			}
		}

		if (a.equals(b) || Objects.equals(a, b) || this.stringEquality(a, b)) {
			return;
		}

		if (MinecraftReflection.isDataWatcher(a)) {
			a = this.watchConvert.getSpecific(a);
			b = this.watchConvert.getSpecific(b);
		} else if (MinecraftReflection.isItemStack(a)) {
			a = this.itemConvert.getSpecific(a);
			b = this.itemConvert.getSpecific(b);
		}

		if (a instanceof ItemStack && b instanceof ItemStack) {
			assertItemsEqual((ItemStack) a, (ItemStack) b);
			return;
		}

		if (a instanceof List<?>) {
			if (b instanceof List<?>) {
				List<?> listA = (List<?>) a;
				List<?> listB = (List<?>) b;

				assertEquals(listA.size(), listB.size());
				for (int i = 0; i < listA.size(); i++) {
					this.testEquality(listA.get(i), listB.get(i));
				}
				return;
			} else {
				throw new AssertionError("a was a list, but b was not");
			}
		}

		if (a.getClass().isArray()) {
			if (b.getClass().isArray()) {
				int arrayLengthA = Array.getLength(a);
				int arrayLengthB = Array.getLength(b);

				assertEquals(arrayLengthA, arrayLengthB);
				for (int i = 0; i < arrayLengthA; i++) {
					Object elementA = Array.get(a, i);
					Object elementB = Array.get(b, i);

					testEquality(elementA, elementB);
				}
				return;
			} else {
				throw new AssertionError("a was an array, but b was not");
			}
		}

		if (!a.getClass().isAssignableFrom(b.getClass())) {
			assertEquals(a, b);
			return;
		}

		Set<Field> fields = FuzzyReflection.fromObject(a, true).getFields();
		for (Field field : fields) {
			if (!Modifier.isStatic(field.getModifiers())) {
				FieldAccessor accessor = Accessors.getFieldAccessor(field);
				testEquality(accessor.get(a), accessor.get(b));
			}
		}
	}

	private boolean stringEquality(Object a, Object b) {
		try {
			return a.toString().equals(b.toString());
		} catch (Exception ex) {
			// internal null pointers, usually
			return false;
		}
	}

	/**
	 * Get the underlying array as an object array.
	 *
	 * @param val - array wrapped as an Object.
	 * @return An object array.
	 */
	private Object[] getArray(Object val) {
		if (val instanceof Object[]) {
			return (Object[]) val;
		}
		if (val == null) {
			return null;
		}

		int arrlength = Array.getLength(val);
		Object[] outputArray = new Object[arrlength];

		for (int i = 0; i < arrlength; ++i) {
			outputArray[i] = Array.get(val, i);
		}
		return outputArray;
	}

	/**
	 * Actions from the outbound Boss packet. Used for testing generic enums.
	 *
	 * @author dmulloy2
	 */
	public enum Action {
		ADD,
		REMOVE,
		UPDATE_PCT,
		UPDATE_NAME,
		UPDATE_STYLE,
		UPDATE_PROPERTIES
	}
}
>>>>>>> 6aaf0ec2
<|MERGE_RESOLUTION|>--- conflicted
+++ resolved
@@ -1,4 +1,3 @@
-<<<<<<< HEAD
 /**
  * ProtocolLib - Bukkit server library that allows access to the Minecraft protocol. Copyright (C) 2012 Kristian S.
  * Stangeland
@@ -44,7 +43,6 @@
 import com.comphenix.protocol.wrappers.BlockPosition;
 import com.comphenix.protocol.wrappers.BukkitConverters;
 import com.comphenix.protocol.wrappers.ComponentConverter;
-import com.comphenix.protocol.wrappers.Either;
 import com.comphenix.protocol.wrappers.EnumWrappers;
 import com.comphenix.protocol.wrappers.EnumWrappers.Direction;
 import com.comphenix.protocol.wrappers.EnumWrappers.EntityUseAction;
@@ -59,12 +57,9 @@
 import com.comphenix.protocol.wrappers.WrappedDataValue;
 import com.comphenix.protocol.wrappers.WrappedDataWatcher;
 import com.comphenix.protocol.wrappers.WrappedDataWatcher.Registry;
-import com.comphenix.protocol.wrappers.WrappedDataWatcher.WrappedDataWatcherObject;
 import com.comphenix.protocol.wrappers.WrappedEnumEntityUseAction;
 import com.comphenix.protocol.wrappers.WrappedGameProfile;
 import com.comphenix.protocol.wrappers.WrappedRegistry;
-import com.comphenix.protocol.wrappers.WrappedSaltedSignature;
-import com.comphenix.protocol.wrappers.WrappedWatchableObject;
 import com.comphenix.protocol.wrappers.nbt.NbtCompound;
 import com.comphenix.protocol.wrappers.nbt.NbtFactory;
 import com.google.common.collect.Lists;
@@ -108,7 +103,6 @@
 import static org.junit.jupiter.api.Assertions.assertFalse;
 import static org.junit.jupiter.api.Assertions.assertInstanceOf;
 import static org.junit.jupiter.api.Assertions.assertNotSame;
-import static org.junit.jupiter.api.Assertions.assertNull;
 import static org.junit.jupiter.api.Assertions.assertSame;
 import static org.junit.jupiter.api.Assertions.assertThrows;
 import static org.junit.jupiter.api.Assertions.assertTrue;
@@ -1026,1035 +1020,4 @@
 		UPDATE_STYLE,
 		UPDATE_PROPERTIES
 	}
-}
-=======
-/**
- * ProtocolLib - Bukkit server library that allows access to the Minecraft protocol. Copyright (C) 2012 Kristian S.
- * Stangeland
- * <p>
- * This program is free software; you can redistribute it and/or modify it under the terms of the GNU General Public
- * License as published by the Free Software Foundation; either version 2 of the License, or (at your option) any later
- * version.
- * <p>
- * This program is distributed in the hope that it will be useful, but WITHOUT ANY WARRANTY; without even the implied
- * warranty of MERCHANTABILITY or FITNESS FOR A PARTICULAR PURPOSE. See the GNU General Public License for more
- * details.
- * <p>
- * You should have received a copy of the GNU General Public License along with this program; if not, write to the Free
- * Software Foundation, Inc., 59 Temple Place, Suite 330, Boston, MA 02111-1307 USA
- */
-package com.comphenix.protocol.events;
-
-import java.lang.reflect.Array;
-import java.lang.reflect.Field;
-import java.lang.reflect.Modifier;
-import java.util.ArrayList;
-import java.util.List;
-import java.util.Objects;
-import java.util.Optional;
-import java.util.Set;
-import java.util.UUID;
-import java.util.concurrent.ThreadLocalRandom;
-
-import com.comphenix.protocol.BukkitInitialization;
-import com.comphenix.protocol.PacketType;
-import com.comphenix.protocol.injector.PacketConstructor;
-import com.comphenix.protocol.reflect.EquivalentConverter;
-import com.comphenix.protocol.reflect.FuzzyReflection;
-import com.comphenix.protocol.reflect.StructureModifier;
-import com.comphenix.protocol.reflect.accessors.Accessors;
-import com.comphenix.protocol.reflect.accessors.FieldAccessor;
-import com.comphenix.protocol.reflect.cloning.SerializableCloner;
-import com.comphenix.protocol.utility.MinecraftMethods;
-import com.comphenix.protocol.utility.MinecraftReflection;
-import com.comphenix.protocol.wrappers.BlockPosition;
-import com.comphenix.protocol.wrappers.BukkitConverters;
-import com.comphenix.protocol.wrappers.ComponentConverter;
-import com.comphenix.protocol.wrappers.Either;
-import com.comphenix.protocol.wrappers.EnumWrappers;
-import com.comphenix.protocol.wrappers.EnumWrappers.Direction;
-import com.comphenix.protocol.wrappers.EnumWrappers.EntityUseAction;
-import com.comphenix.protocol.wrappers.EnumWrappers.Hand;
-import com.comphenix.protocol.wrappers.EnumWrappers.SoundCategory;
-import com.comphenix.protocol.wrappers.MovingObjectPositionBlock;
-import com.comphenix.protocol.wrappers.Pair;
-import com.comphenix.protocol.wrappers.WrappedBlockData;
-import com.comphenix.protocol.wrappers.WrappedChatComponent;
-import com.comphenix.protocol.wrappers.WrappedDataWatcher;
-import com.comphenix.protocol.wrappers.WrappedDataWatcher.Registry;
-import com.comphenix.protocol.wrappers.WrappedDataWatcher.WrappedDataWatcherObject;
-import com.comphenix.protocol.wrappers.WrappedEnumEntityUseAction;
-import com.comphenix.protocol.wrappers.WrappedGameProfile;
-import com.comphenix.protocol.wrappers.WrappedRegistry;
-import com.comphenix.protocol.wrappers.WrappedSaltedSignature;
-import com.comphenix.protocol.wrappers.WrappedWatchableObject;
-import com.comphenix.protocol.wrappers.nbt.NbtCompound;
-import com.comphenix.protocol.wrappers.nbt.NbtFactory;
-import com.google.common.collect.Lists;
-import io.netty.buffer.ByteBuf;
-import net.md_5.bungee.api.chat.BaseComponent;
-import net.md_5.bungee.api.chat.ClickEvent;
-import net.md_5.bungee.api.chat.ComponentBuilder;
-import net.md_5.bungee.api.chat.HoverEvent;
-import net.md_5.bungee.api.chat.hover.content.Text;
-import net.minecraft.core.IRegistry;
-import net.minecraft.network.protocol.game.PacketPlayOutGameStateChange;
-import net.minecraft.network.protocol.game.PacketPlayOutUpdateAttributes;
-import net.minecraft.network.protocol.game.PacketPlayOutUpdateAttributes.AttributeSnapshot;
-import net.minecraft.resources.MinecraftKey;
-import net.minecraft.world.effect.MobEffect;
-import net.minecraft.world.effect.MobEffectList;
-import net.minecraft.world.entity.ai.attributes.AttributeBase;
-import net.minecraft.world.entity.ai.attributes.AttributeModifier;
-import net.minecraft.world.entity.animal.CatVariant;
-import net.minecraft.world.entity.animal.FrogVariant;
-import org.apache.commons.lang.SerializationUtils;
-import org.bukkit.ChatColor;
-import org.bukkit.Material;
-import org.bukkit.Sound;
-import org.bukkit.entity.EntityType;
-import org.bukkit.inventory.ItemStack;
-import org.bukkit.inventory.meta.ItemMeta;
-import org.bukkit.potion.PotionEffect;
-import org.bukkit.potion.PotionEffectType;
-import org.bukkit.util.Vector;
-import org.junit.jupiter.api.Assertions;
-import org.junit.jupiter.api.BeforeAll;
-import org.junit.jupiter.api.Test;
-
-import static com.comphenix.protocol.utility.TestUtils.assertItemCollectionsEqual;
-import static com.comphenix.protocol.utility.TestUtils.assertItemsEqual;
-import static com.comphenix.protocol.utility.TestUtils.equivalentItem;
-import static org.junit.jupiter.api.Assertions.assertArrayEquals;
-import static org.junit.jupiter.api.Assertions.assertEquals;
-import static org.junit.jupiter.api.Assertions.assertFalse;
-import static org.junit.jupiter.api.Assertions.assertInstanceOf;
-import static org.junit.jupiter.api.Assertions.assertNotSame;
-import static org.junit.jupiter.api.Assertions.assertNull;
-import static org.junit.jupiter.api.Assertions.assertSame;
-import static org.junit.jupiter.api.Assertions.assertThrows;
-import static org.junit.jupiter.api.Assertions.assertTrue;
-
-public class PacketContainerTest {
-
-	private static BaseComponent[] TEST_COMPONENT;
-	// Helper converters
-	private final EquivalentConverter<WrappedDataWatcher> watchConvert = BukkitConverters.getDataWatcherConverter();
-	private final EquivalentConverter<ItemStack> itemConvert = BukkitConverters.getItemStackConverter();
-
-	@BeforeAll
-	public static void initializeBukkit() {
-		BukkitInitialization.initializeAll();
-
-		TEST_COMPONENT = new ComponentBuilder("Hit or miss?")
-				.event(new ClickEvent(ClickEvent.Action.OPEN_URL, "https://reddit.com"))
-				.event(new HoverEvent(HoverEvent.Action.SHOW_TEXT, new Text("The \"front page\" of the internet")))
-				.append("I guess they never miss, huh?")
-				.create();
-	}
-
-	private <T> void testPrimitive(StructureModifier<T> modifier, int index, T initialValue, T testValue) {
-		// Check initial value
-		assertEquals(initialValue, modifier.read(index));
-
-		// Test assignment
-		modifier.write(index, testValue);
-		assertEquals(testValue, modifier.read(0));
-	}
-
-	private <T> void testObjectArray(StructureModifier<T[]> modifier, int index, T[] initialValue, T[] testValue) {
-		// Check initial value
-		assertEquals(modifier.read(index).length, initialValue.length);
-		modifier.writeDefaults();
-
-		// Test initial
-		assertArrayEquals(initialValue, modifier.read(index));
-
-		// Test assignment
-		modifier.write(index, testValue);
-		assertArrayEquals(testValue, modifier.read(0));
-	}
-
-	@Test
-	public void testGetByteArrays() {
-		// Contains a byte array we will test
-		PacketContainer customPayload = new PacketContainer(PacketType.Login.Client.ENCRYPTION_BEGIN);
-		StructureModifier<byte[]> bytes = customPayload.getByteArrays();
-		byte[] testArray = new byte[]{1, 2, 3};
-
-		// It's NULL at first
-		// assertEquals(null, bytes.read(0));
-		customPayload.getModifier().writeDefaults();
-
-		// Then it should create an empty array
-		assertArrayEquals(new byte[0], bytes.read(0));
-
-		// Check and see if we can write to it
-		bytes.write(0, testArray);
-		assertArrayEquals(testArray, bytes.read(0));
-	}
-
-	@Test
-	public void testGetBytes() {
-		PacketContainer spawnMob = new PacketContainer(PacketType.Play.Server.NAMED_ENTITY_SPAWN);
-		this.testPrimitive(spawnMob.getBytes(), 0, (byte) 0, (byte) 1);
-	}
-
-	@Test
-	public void testGetShorts() {
-		PacketContainer itemData = new PacketContainer(PacketType.Play.Server.REL_ENTITY_MOVE);
-		this.testPrimitive(itemData.getShorts(), 0, (short) 0, (short) 1);
-	}
-
-	@Test
-	public void testGetIntegers() {
-		PacketContainer updateSign = new PacketContainer(PacketType.Play.Client.CLOSE_WINDOW);
-		this.testPrimitive(updateSign.getIntegers(), 0, 0, 1);
-	}
-
-	@Test
-	public void testGetLongs() {
-		PacketContainer updateTime = new PacketContainer(PacketType.Play.Server.UPDATE_TIME);
-		this.testPrimitive(updateTime.getLongs(), 0, (long) 0, (long) 1);
-	}
-
-	@Test
-	public void testGetFloat() {
-		PacketContainer explosion = new PacketContainer(PacketType.Play.Server.EXPLOSION);
-		this.testPrimitive(explosion.getFloat(), 0, (float) 0, (float) 0.8);
-	}
-
-	@Test
-	public void testGetDoubles() {
-		PacketContainer explosion = new PacketContainer(PacketType.Play.Server.EXPLOSION);
-		this.testPrimitive(explosion.getDoubles(), 0, (double) 0, 0.8);
-	}
-
-	@Test
-	public void testGetStrings() {
-		PacketContainer explosion = new PacketContainer(PacketType.Play.Client.CHAT);
-		this.testPrimitive(explosion.getStrings(), 0, "", "hello");
-	}
-
-	@Test
-	public void testGetStringArrays() {
-		PacketContainer packet = new PacketContainer(PacketType.Play.Client.UPDATE_SIGN);
-		this.testObjectArray(packet.getStringArrays(), 0,
-				new String[]{"", "", "", ""},
-				new String[]{"hello", "world"}
-		);
-	}
-
-	@Test
-	public void testGetIntegerArrays() {
-		// Contains a byte array we will test
-		PacketContainer packet = new PacketContainer(PacketType.Play.Server.MOUNT);
-		StructureModifier<int[]> integers = packet.getIntegerArrays();
-		int[] testArray = new int[]{1, 2, 3};
-
-		assertArrayEquals(new int[0], integers.read(0));
-
-		integers.write(0, testArray);
-		assertArrayEquals(testArray, integers.read(0));
-	}
-
-	@Test
-	public void testGetItemModifier() {
-		PacketContainer windowClick = new PacketContainer(PacketType.Play.Client.WINDOW_CLICK);
-
-		ItemStack item = this.itemWithData();
-
-		StructureModifier<ItemStack> items = windowClick.getItemModifier();
-		// assertNull(items.read(0));
-
-		// Insert the item and check if it's there
-		items.write(0, item);
-		assertTrue(equivalentItem(item, items.read(0)), "Item " + item + " != " + items.read(0));
-	}
-
-	private ItemStack itemWithData() {
-		ItemStack item = new ItemStack(Material.GREEN_WOOL, 1);
-		ItemMeta meta = item.getItemMeta();
-		meta.setDisplayName(ChatColor.GREEN + "Green Wool");
-		meta.setLore(Lists.newArrayList(ChatColor.WHITE + "This is lore."));
-		item.setItemMeta(meta);
-		return item;
-	}
-
-	@Test
-	public void testGetItemListModifier() {
-		PacketContainer windowItems = new PacketContainer(PacketType.Play.Server.WINDOW_ITEMS);
-		StructureModifier<List<ItemStack>> itemAccess = windowItems.getItemListModifier();
-
-		List<ItemStack> items = new ArrayList<>();
-		items.add(this.itemWithData());
-		items.add(new ItemStack(Material.DIAMOND_AXE));
-
-		assertEquals(itemAccess.read(0).size(), 0);
-
-		// Insert and check that it was succesful
-		itemAccess.write(0, items);
-
-		// Read back array
-		List<ItemStack> comparison = itemAccess.read(0);
-		assertItemCollectionsEqual(items, comparison);
-	}
-
-	@Test
-	public void testGetNbtModifier() {
-		PacketContainer updateTileEntity = new PacketContainer(PacketType.Play.Server.TILE_ENTITY_DATA);
-
-		NbtCompound compound = NbtFactory.ofCompound("test");
-		compound.put("test", "name");
-		compound.put(NbtFactory.ofList("ages", 1, 2, 3));
-
-		updateTileEntity.getNbtModifier().write(0, compound);
-
-		NbtCompound result = (NbtCompound) updateTileEntity.getNbtModifier().read(0);
-
-		assertEquals(compound.getString("test"), result.getString("test"));
-		assertEquals(compound.getList("ages"), result.getList("ages"));
-	}
-
-	// TODO They removed DataWatchers from packets, it's all entity metadata packets now
-	/* @Test
-	public void testGetDataWatcherModifier() {
-		PacketContainer mobSpawnPacket = new PacketContainer(PacketType.Play.Server.ENTITY_METADATA);
-		StructureModifier<WrappedDataWatcher> watcherAccessor = mobSpawnPacket.getDataWatcherModifier();
-
-		WrappedDataWatcher dataWatcher = new WrappedDataWatcher();
-		dataWatcher.setObject(new WrappedDataWatcherObject(1, Registry.get(Byte.class)), (byte) 1);
-		dataWatcher.setObject(new WrappedDataWatcherObject(2, Registry.get(String.class)), "Lorem");
-		dataWatcher.setObject(new WrappedDataWatcherObject(3, Registry.get(Boolean.class)), true);
-		dataWatcher.setObject(new WrappedDataWatcherObject(4, Registry.getUUIDSerializer(true)), Optional.of(UUID.randomUUID()));
-
-		assertNull(watcherAccessor.read(0));
-
-		// Insert and read back
-		watcherAccessor.write(0, dataWatcher);
-		assertEquals(dataWatcher, watcherAccessor.read(0));
-	} */
-
-	// Unfortunately, it might be too difficult to mock this one
-	//
-	//  @Test
-	//  public void testGetEntityModifier() { }
-
-	// No packet expose this type directly.
-	//
-	//  @Test
-	//  public void testGetPositionModifier() { }
-
-	@Test
-	public void testEntityTypeModifier() {
-		PacketContainer packet = new PacketContainer(PacketType.Play.Server.SPAWN_ENTITY);
-
-		packet.getEntityTypeModifier().write(0, EntityType.ARROW);
-		assertEquals(packet.getEntityTypeModifier().read(0), EntityType.ARROW);
-	}
-
-	@Test
-	public void testGetPositionCollectionModifier() {
-		PacketContainer explosionPacket = new PacketContainer(PacketType.Play.Server.EXPLOSION);
-		StructureModifier<List<BlockPosition>> positionAccessor = explosionPacket.getBlockPositionCollectionModifier();
-
-		assertEquals(positionAccessor.read(0).size(), 0);
-
-		List<BlockPosition> positions = new ArrayList<>();
-		positions.add(new BlockPosition(1, 2, 3));
-		positions.add(new BlockPosition(3, 4, 5));
-
-		// Insert and read back
-		positionAccessor.write(0, positions);
-		List<BlockPosition> cloned = positionAccessor.read(0);
-
-		assertEquals(positions, cloned);
-	}
-
-	@Test
-	public void testGetWatchableCollectionModifier() {
-		PacketContainer entityMetadata = new PacketContainer(PacketType.Play.Server.ENTITY_METADATA);
-		StructureModifier<List<WrappedWatchableObject>> watchableAccessor =
-				entityMetadata.getWatchableCollectionModifier();
-
-		assertNull(watchableAccessor.read(0));
-
-		WrappedDataWatcher watcher = new WrappedDataWatcher();
-		watcher.setObject(0, Registry.get(String.class), "Test");
-		watcher.setObject(1, Registry.get(Byte.class), (byte) 21);
-
-		List<WrappedWatchableObject> list = watcher.getWatchableObjects();
-
-		// Insert and read back
-		watchableAccessor.write(0, list);
-		assertEquals(list, watchableAccessor.read(0));
-
-		// Put it into a new data watcher
-		WrappedDataWatcher newWatcher = new WrappedDataWatcher(watchableAccessor.read(0));
-		assertEquals(newWatcher.getWatchableObjects(), list);
-	}
-
-	@Test
-	public void testGameProfiles() {
-		PacketContainer spawnEntity = new PacketContainer(PacketType.Login.Server.SUCCESS);
-		WrappedGameProfile profile = new WrappedGameProfile(UUID.fromString("d7047a08-3150-4aa8-a2f2-7c1e2b17e298"),
-				"name");
-		spawnEntity.getGameProfiles().write(0, profile);
-
-		assertEquals(profile, spawnEntity.getGameProfiles().read(0));
-	}
-
-	@Test
-	public void testChatComponents() {
-		PacketContainer chatPacket = new PacketContainer(PacketType.Login.Server.DISCONNECT);
-		chatPacket.getChatComponents().write(0,
-				WrappedChatComponent.fromChatMessage("You shall not " + ChatColor.ITALIC + "pass!")[0]);
-
-		assertEquals("{\"extra\":[{\"text\":\"You shall not \"},{\"italic\":true,\"text\":\"pass!\"}],\"text\":\"\"}",
-				chatPacket.getChatComponents().read(0).getJson());
-	}
-
-	@Test
-	public void testSerialization() {
-		PacketContainer useItem = new PacketContainer(PacketType.Play.Client.USE_ITEM);
-		useItem.getMovingBlockPositions().write(0, new MovingObjectPositionBlock(
-				new BlockPosition(0, 1, 0),
-				new Vector(0, 1, 0),
-				Direction.DOWN,
-				false));
-		useItem.getHands().write(0, Hand.MAIN_HAND);
-		useItem.getIntegers().write(0, 5);
-		useItem.getLongs().write(0, System.currentTimeMillis());
-
-		PacketContainer copy = (PacketContainer) SerializationUtils.clone(useItem);
-
-		assertEquals(PacketType.Play.Client.USE_ITEM, copy.getType());
-		assertEquals(Hand.MAIN_HAND, copy.getHands().read(0));
-		assertEquals(5, copy.getIntegers().read(0));
-
-		MovingObjectPositionBlock pos = copy.getMovingBlockPositions().read(0);
-		assertEquals(1, pos.getBlockPosition().getY());
-		assertEquals(Direction.DOWN, pos.getDirection());
-		assertFalse(pos.isInsideBlock());
-	}
-
-	@Test
-	public void testBigPacketSerialization() {
-		PacketContainer payload = new PacketContainer(PacketType.Play.Server.CUSTOM_PAYLOAD);
-		payload.getMinecraftKeys().write(0, new com.comphenix.protocol.wrappers.MinecraftKey("test"));
-
-		byte[] randomData = new byte[8192];
-		ThreadLocalRandom.current().nextBytes(randomData);
-
-		ByteBuf serializer = (ByteBuf) MinecraftReflection.createPacketDataSerializer(randomData.length);
-		serializer.writeBytes(randomData);
-
-		payload.getModifier().withType(MinecraftReflection.getPacketDataSerializerClass()).write(0, serializer);
-
-		PacketContainer cloned = SerializableCloner.clone(payload);
-		com.comphenix.protocol.wrappers.MinecraftKey clonedKey = cloned.getMinecraftKeys().read(0);
-
-		byte[] clonedData = new byte[randomData.length];
-		ByteBuf clonedBuffer = (ByteBuf) cloned.getModifier()
-				.withType(MinecraftReflection.getPacketDataSerializerClass())
-				.read(0);
-		clonedBuffer.readBytes(clonedData);
-
-		assertEquals("minecraft:test", clonedKey.getFullKey());
-		assertArrayEquals(randomData, clonedData);
-	}
-
-	@Test
-	public void testIntList() {
-		PacketContainer destroy = new PacketContainer(PacketType.Play.Server.ENTITY_DESTROY);
-		destroy.getIntLists().write(0, new ArrayList<Integer>() {{
-			this.add(420);
-			this.add(69);
-		}});
-		List<Integer> back = destroy.getIntLists().read(0);
-		assertEquals(back.size(), 2);
-		assertEquals((int) back.get(0), 420);
-		assertEquals((int) back.get(1), 69);
-	}
-
-	@Test
-	public void testAttributeList() {
-		PacketContainer attribute = new PacketContainer(PacketType.Play.Server.UPDATE_ATTRIBUTES);
-		attribute.getIntegers().write(0, 123); // Entity ID
-
-		// Initialize some test data
-		List<AttributeModifier> modifiers = Lists.newArrayList(
-				new AttributeModifier(UUID.randomUUID(), "Unknown synced attribute modifier", 10,
-						AttributeModifier.Operation.a));
-
-		// Obtain an AttributeSnapshot instance. This is complicated by the fact that AttributeSnapshots
-		// are inner classes (which is ultimately pointless because AttributeSnapshots don't access any
-		// members of the packet itself)
-		PacketPlayOutUpdateAttributes packet = (PacketPlayOutUpdateAttributes) attribute.getHandle();
-		AttributeBase base = IRegistry.ak.a(MinecraftKey.a("generic.max_health"));
-		AttributeSnapshot snapshot = new AttributeSnapshot(base, 20.0D, modifiers);
-		attribute.getSpecificModifier(List.class).write(0, Lists.newArrayList(snapshot));
-
-		PacketContainer cloned = attribute.deepClone();
-		AttributeSnapshot
-				clonedSnapshot = (AttributeSnapshot) cloned.getSpecificModifier(List.class).read(0).get(0);
-
-		// Compare the fields, because apparently the packet is a field in AttributeSnapshot
-		for (Field field : AttributeSnapshot.class.getDeclaredFields()) {
-			try {
-				// Skip the packet
-				if (field.getType().equals(packet.getClass())) {
-					continue;
-				}
-
-				field.setAccessible(true);
-				this.testEquality(field.get(snapshot), field.get(clonedSnapshot));
-			} catch (AssertionError e) {
-				throw e;
-			} catch (Throwable ex) {
-				ex.printStackTrace();
-			}
-		}
-	}
-
-	@Test
-	public void testBlocks() {
-		PacketContainer blockAction = new PacketContainer(PacketType.Play.Server.BLOCK_ACTION);
-		blockAction.getBlocks().write(0, Material.STONE);
-
-		assertEquals(Material.STONE, blockAction.getBlocks().read(0));
-	}
-
-	@Test
-	public void testBlockData() {
-		PacketContainer blockChange = new PacketContainer(PacketType.Play.Server.BLOCK_CHANGE);
-
-		Material material = Material.GLOWSTONE;
-		WrappedBlockData data = WrappedBlockData.createData(material);
-		blockChange.getBlockData().write(0, data);
-
-		WrappedBlockData read = blockChange.getBlockData().read(0);
-		assertEquals(material, read.getType());
-	}
-
-	@Test
-	@SuppressWarnings("deprecation")
-	public void testPotionEffect() {
-		PotionEffect effect = new PotionEffect(PotionEffectType.FIRE_RESISTANCE, 20 * 60, 1);
-		MobEffect mobEffect = new MobEffect(MobEffectList.a(effect.getType().getId()), effect.getDuration(),
-				effect.getAmplifier(), effect.isAmbient(),
-				effect.hasParticles());
-		int entityId = 42;
-
-		// The constructor we want to call
-		PacketConstructor creator = PacketConstructor.DEFAULT.withPacket(
-				PacketType.Play.Server.ENTITY_EFFECT, new Class<?>[]{int.class, MobEffect.class});
-		PacketContainer packet = creator.createPacket(entityId, mobEffect);
-
-		assertEquals(entityId, packet.getIntegers().read(0));
-		assertEquals(effect.getAmplifier(), (byte) packet.getBytes().read(0));
-		assertEquals(effect.getDuration(), packet.getIntegers().read(1));
-
-		WrappedRegistry registry = WrappedRegistry.getRegistry(MinecraftReflection.getMobEffectListClass());
-		Object effectList = assertInstanceOf(MobEffectList.class, packet.getStructures().read(0).getHandle());
-		assertEquals(effect.getType().getId(), registry.getId(effectList));
-
-		int e = 0;
-		if (effect.isAmbient()) {
-			e |= 1;
-		}
-		if (effect.hasParticles()) {
-			e |= 2;
-		}
-		if (effect.hasIcon()) {
-			e |= 4;
-		}
-
-		assertEquals(e, (byte) packet.getBytes().read(1));
-	}
-
-	@Test
-	public void testPlayerAction() {
-		PacketContainer container = new PacketContainer(PacketType.Play.Client.ENTITY_ACTION);
-
-		// no change across nms versions
-		container.getPlayerActions().write(0, EnumWrappers.PlayerAction.OPEN_INVENTORY);
-		assertEquals(container.getPlayerActions().read(0), EnumWrappers.PlayerAction.OPEN_INVENTORY);
-
-		// changed in 1.15
-		container.getPlayerActions().write(0, EnumWrappers.PlayerAction.START_SNEAKING);
-		assertEquals(container.getPlayerActions().read(0), EnumWrappers.PlayerAction.START_SNEAKING);
-	}
-
-	@Test
-	public void testMobEffectList() {
-		PacketContainer container = new PacketContainer(PacketType.Play.Server.REMOVE_ENTITY_EFFECT);
-		container.getEffectTypes().write(0, PotionEffectType.GLOWING);
-
-		assertEquals(container.getEffectTypes().read(0), PotionEffectType.GLOWING);
-	}
-
-	@Test
-	public void testSoundCategory() {
-		PacketContainer container = new PacketContainer(PacketType.Play.Server.NAMED_SOUND_EFFECT);
-		container.getSoundCategories().write(0, SoundCategory.PLAYERS);
-
-		assertEquals(SoundCategory.PLAYERS, container.getSoundCategories().read(0));
-	}
-
-	@Test
-	public void testSoundEffects() {
-		PacketContainer container = new PacketContainer(PacketType.Play.Server.NAMED_SOUND_EFFECT);
-		container.getSoundEffects().write(0, Sound.ENTITY_CAT_HISS);
-
-		assertEquals(container.getSoundEffects().read(0), Sound.ENTITY_CAT_HISS);
-	}
-
-	// @Test
-	public void testGenericEnums() {
-		PacketContainer container = new PacketContainer(PacketType.Play.Server.BOSS);
-		container.getEnumModifier(Action.class, 1).write(0, Action.UPDATE_PCT);
-
-		// assertEquals(container.getEnumModifier(Action.class, PacketPlayOutBoss.d.class).read(0), Action.UPDATE_PCT);
-	}
-
-	@Test
-	public void testInternalStructures() {
-		PacketContainer container = new PacketContainer(PacketType.Play.Server.SCOREBOARD_TEAM);
-		Optional<InternalStructure> optStruct = container.getOptionalStructures().read(0);
-		assertTrue(optStruct.isPresent());
-		InternalStructure struct = optStruct.get();
-		struct.getChatComponents().write(0, WrappedChatComponent.fromText("hi there"));
-		container.getOptionalStructures().write(0, Optional.of(struct));
-
-		optStruct = container.getOptionalStructures().read(0);
-		assertTrue(optStruct.isPresent());
-		struct = optStruct.get();
-		this.testEquality(
-				struct.getChatComponents().read(0),
-				WrappedChatComponent.fromText("hi there")
-		);
-	}
-
-	// @Test
-	public void testDimensions() {
-		// TODO this won't work in testing, but hopefully will in live
-		PacketContainer container = new PacketContainer(PacketType.Play.Server.RESPAWN);
-		container.getDimensions().write(0, 1);
-		assertEquals((Object) 1, container.getDimensions().read(0));
-	}
-
-	@Test
-	public void testEntityEquipment() {
-		PacketContainer container = new PacketContainer(PacketType.Play.Server.ENTITY_EQUIPMENT);
-
-		List<Pair<EnumWrappers.ItemSlot, ItemStack>> data = new ArrayList<>();
-		data.add(new Pair<>(EnumWrappers.ItemSlot.CHEST, new ItemStack(Material.NETHERITE_CHESTPLATE)));
-		data.add(new Pair<>(EnumWrappers.ItemSlot.LEGS, new ItemStack(Material.GOLDEN_LEGGINGS)));
-
-		container.getSlotStackPairLists().write(0, data);
-
-		List<Pair<EnumWrappers.ItemSlot, ItemStack>> written = container.getSlotStackPairLists().read(0);
-		assertEquals(data, written);
-	}
-
-	@Test
-	public void testMovingBlockPos() {
-		PacketContainer container = new PacketContainer(PacketType.Play.Client.USE_ITEM);
-
-		Vector vector = new Vector(0, 1, 2);
-		BlockPosition position = new BlockPosition(3, 4, 5);
-		EnumWrappers.Direction direction = EnumWrappers.Direction.DOWN;
-
-		MovingObjectPositionBlock movingPos = new MovingObjectPositionBlock(position, vector, direction, true);
-		container.getMovingBlockPositions().write(0, movingPos);
-
-		MovingObjectPositionBlock back = container.getMovingBlockPositions().read(0);
-
-		assertEquals(back.getPosVector(), vector);
-		assertEquals(back.getBlockPosition(), position);
-		assertEquals(back.getDirection(), direction);
-		assertTrue(back.isInsideBlock());
-	}
-
-	@Test
-	public void testMultiBlockChange() {
-		PacketContainer packet = new PacketContainer(PacketType.Play.Server.MULTI_BLOCK_CHANGE);
-
-		packet.getShortArrays().writeSafely(0, new short[]{420, 69});
-		assertArrayEquals(new short[]{420, 69}, packet.getShortArrays().readSafely(0));
-
-		packet.getBlockDataArrays().writeSafely(0, new WrappedBlockData[]{
-				WrappedBlockData.createData(Material.IRON_BARS),
-				WrappedBlockData.createData(Material.IRON_BLOCK)
-		});
-		assertArrayEquals(new WrappedBlockData[]{
-				WrappedBlockData.createData(Material.IRON_BARS),
-				WrappedBlockData.createData(Material.IRON_BLOCK)
-		}, packet.getBlockDataArrays().readSafely(0));
-
-		packet.getSectionPositions().writeSafely(0, new BlockPosition(42, 43, 44));
-		assertEquals(new BlockPosition(42, 43, 44), packet.getSectionPositions().readSafely(0));
-
-		PacketContainer clone = packet.deepClone();
-		assertNotSame(clone, packet);
-	}
-
-	@Test
-	public void testGameStateChange() {
-		PacketContainer packet = new PacketContainer(PacketType.Play.Server.GAME_STATE_CHANGE);
-		assertEquals(0, (int) packet.getGameStateIDs().read(0));
-
-		packet.getGameStateIDs().write(0, 2);
-		assertEquals(2, (int) packet.getGameStateIDs().read(0));
-	}
-
-	@Test
-	public void testUseEntity() {
-		PacketContainer packet = new PacketContainer(PacketType.Play.Client.USE_ENTITY);
-
-		WrappedEnumEntityUseAction action;
-		WrappedEnumEntityUseAction clone;
-		// test attack
-		packet.getEnumEntityUseActions().write(0, WrappedEnumEntityUseAction.attack());
-		action = packet.getEnumEntityUseActions().read(0);
-		// attack's handle should always be the same
-		assertEquals(WrappedEnumEntityUseAction.attack(), action);
-		assertEquals(EntityUseAction.ATTACK, action.getAction());
-		// hand & position should not be available
-		assertThrows(IllegalArgumentException.class, action::getHand);
-		assertThrows(IllegalArgumentException.class, action::getPosition);
-		// test cloning
-		clone = action.deepClone();
-		assertSame(WrappedEnumEntityUseAction.attack(), clone);
-
-		// test interact
-		packet.getEnumEntityUseActions().write(0, WrappedEnumEntityUseAction.interact(Hand.OFF_HAND));
-		action = packet.getEnumEntityUseActions().read(0);
-		assertEquals(EntityUseAction.INTERACT, action.getAction());
-		assertEquals(Hand.OFF_HAND, action.getHand());
-		// position should not be available
-		assertThrows(IllegalArgumentException.class, action::getPosition);
-		// test cloning
-		clone = action.deepClone();
-		assertEquals(EntityUseAction.INTERACT, clone.getAction());
-		assertEquals(Hand.OFF_HAND, clone.getHand());
-
-		// test interact_at
-		Vector position = new Vector(1, 199, 4);
-		packet.getEnumEntityUseActions().write(0, WrappedEnumEntityUseAction.interactAt(Hand.MAIN_HAND, position));
-		action = packet.getEnumEntityUseActions().read(0);
-		assertEquals(EntityUseAction.INTERACT_AT, action.getAction());
-		assertEquals(Hand.MAIN_HAND, action.getHand());
-		assertEquals(position, action.getPosition());
-		// test cloning
-		clone = action.deepClone();
-		assertEquals(EntityUseAction.INTERACT_AT, clone.getAction());
-		assertEquals(Hand.MAIN_HAND, clone.getHand());
-		assertEquals(position, clone.getPosition());
-	}
-
-	@Test
-	public void testSetSimulationDistance() {
-		// first packet which is a record - set will fail if we missed something during patching
-		PacketContainer container = new PacketContainer(PacketType.Play.Server.UPDATE_SIMULATION_DISTANCE);
-		container.getIntegers().write(0, 1234);
-		assertEquals(1234, (int) container.getIntegers().read(0));
-	}
-
-	@Test
-	public void testMapChunk() {
-		// this is a special case as we are generating a data serializer class (we only need to construct the packet)
-		PacketContainer container = new PacketContainer(PacketType.Play.Server.MAP_CHUNK);
-		// check if we can read an nbt compound from the class
-		assertTrue(container.getStructures().read(0).getNbtModifier().optionRead(0).isPresent());
-	}
-
-	@Test
-	public void testComponentArrays() {
-		PacketContainer signChange = new PacketContainer(PacketType.Play.Server.TILE_ENTITY_DATA);
-		WrappedChatComponent[] components = new WrappedChatComponent[]{
-				WrappedChatComponent.fromText("hello world"), WrappedChatComponent.fromText(""),
-				WrappedChatComponent.fromText(""), WrappedChatComponent.fromText("")
-		};
-		signChange.getChatComponentArrays().write(0, components);
-
-		WrappedChatComponent[] back = signChange.getChatComponentArrays().read(0);
-		assertArrayEquals(components, back);
-	}
-
-    @Test
-    public void testLoginSignatureNonce() {
-        PacketContainer encryptionStart = new PacketContainer(PacketType.Login.Client.ENCRYPTION_BEGIN);
-        encryptionStart.getByteArrays().write(0, new byte[]{1, 2, 3});
-
-        byte[] nonce = {4, 5, 6};
-        encryptionStart.getLoginSignatures().write(0, Either.left(nonce));
-
-        byte[] read = encryptionStart.getLoginSignatures().read(0).left().get();
-        assertArrayEquals(nonce, read);
-    }
-
-    @Test
-    public void testLoginSignatureSigned() {
-        PacketContainer encryptionStart = new PacketContainer(PacketType.Login.Client.ENCRYPTION_BEGIN);
-        encryptionStart.getByteArrays().write(0, new byte[]{1, 2, 3});
-
-        byte[] signature = new byte[512];
-        long salt = 124L;
-        encryptionStart.getLoginSignatures().write(0, Either.right(new WrappedSaltedSignature(salt, signature)));
-
-        WrappedSaltedSignature read = encryptionStart.getLoginSignatures().read(0).right().get();
-        assertEquals(salt, read.getSalt());
-        assertArrayEquals(signature, read.getSignature());
-    }
-
-	// TODO: fix this this at some point
-	/*
-	@Test
-	public void testSignedChatMessage() {
-		PacketContainer chatPacket = new PacketContainer(PacketType.Play.Client.CHAT);
-
-		byte[] signature = new byte[512];
-		long salt = 124L;
-		WrappedSaltedSignature wrappedSignature = new WrappedSaltedSignature(salt, signature);
-		chatPacket.getSignatures().write(0, wrappedSignature);
-
-		WrappedSaltedSignature read = chatPacket.getSignatures().read(0);
-		assertEquals(salt, read.getSalt());
-		assertArrayEquals(signature, read.getSignature());
-	}*/
-
-	private void assertPacketsEqualAndSerializable(PacketContainer constructed, PacketContainer cloned) {
-		StructureModifier<Object> firstMod = constructed.getModifier(), secondMod = cloned.getModifier();
-		assertEquals(firstMod.size(), secondMod.size());
-
-		if (PacketType.Status.Server.SERVER_INFO.equals(constructed.getType())) {
-			assertArrayEquals(SerializationUtils.serialize(constructed), SerializationUtils.serialize(cloned));
-		} else {
-			// Make sure all the fields are equivalent
-			for (int i = 0; i < firstMod.size(); i++) {
-				if (firstMod.getField(i).getType().isArray()) {
-					assertArrayEquals(this.getArray(firstMod.read(i)), this.getArray(secondMod.read(i)));
-				} else {
-					this.testEquality(firstMod.read(i), secondMod.read(i));
-				}
-			}
-		}
-
-		Object buffer = MinecraftReflection.createPacketDataSerializer(0);
-		MinecraftMethods.getPacketWriteByteBufMethod().invoke(cloned.getHandle(), buffer);
-	}
-
-	@Test
-	public void testCloning() {
-		// Try constructing all the packets
-		for (PacketType type : PacketType.values()) {
-			// TODO: try to support chat - for now chat contains to many sub classes to properly clone it
-			if (type.isDeprecated() || !type.isSupported() || type.name().contains("CUSTOM_PAYLOAD") || type.name().contains("CHAT")) {
-				continue;
-			}
-
-			try {
-				PacketContainer constructed = new PacketContainer(type);
-
-				// Initialize default values
-				constructed.getModifier().writeDefaults();
-
-				// Make sure watchable collections can be cloned
-				if (type == PacketType.Play.Server.ENTITY_METADATA) {
-					constructed.getWatchableCollectionModifier().write(0, Lists.newArrayList(
-							new WrappedWatchableObject(
-									new WrappedDataWatcherObject(0, Registry.get(Byte.class)),
-									(byte) 1),
-							new WrappedWatchableObject(
-									new WrappedDataWatcherObject(0, Registry.get(Integer.class)),
-									1),
-							new WrappedWatchableObject(
-									new WrappedDataWatcherObject(0, Registry.get(Float.class)),
-									1F),
-							new WrappedWatchableObject(
-									new WrappedDataWatcherObject(0, Registry.get(String.class)),
-									"String"),
-							new WrappedWatchableObject(
-									new WrappedDataWatcherObject(0, Registry.get(Boolean.class)),
-									true),
-							new WrappedWatchableObject(
-									new WrappedDataWatcherObject(0, Registry.getChatComponentSerializer(true)),
-									Optional.of(ComponentConverter.fromBaseComponent(TEST_COMPONENT).getHandle())),
-							new WrappedWatchableObject(
-									new WrappedDataWatcherObject(0, Registry.getItemStackSerializer(false)),
-									BukkitConverters.getItemStackConverter().getGeneric(new ItemStack(Material.WOODEN_AXE))),
-							new WrappedWatchableObject(
-									new WrappedDataWatcherObject(0, Registry.get(CatVariant.class)),
-									CatVariant.a),
-							new WrappedWatchableObject(
-									new WrappedDataWatcherObject(0, Registry.get(FrogVariant.class)),
-									FrogVariant.c)
-					));
-				} else if (type == PacketType.Play.Server.CHAT) {
-					constructed.getChatComponents().write(0, ComponentConverter.fromBaseComponent(TEST_COMPONENT));
-				} else if (type == PacketType.Play.Server.REMOVE_ENTITY_EFFECT || type == PacketType.Play.Server.ENTITY_EFFECT) {
-					constructed.getEffectTypes().write(0, PotionEffectType.GLOWING);
-				} else if (type == PacketType.Play.Server.GAME_STATE_CHANGE) {
-					constructed.getStructures().write(
-							0,
-							InternalStructure.getConverter().getSpecific(PacketPlayOutGameStateChange.a));
-				} else if (type == PacketType.Play.Client.USE_ITEM || type == PacketType.Play.Client.BLOCK_PLACE) {
-					constructed.getLongs().write(0, 0L); // timestamp of the packet, not sent over the network
-				}
-
-				// gives some indication which cloning process fails as the checks itself are happening outside this method
-				System.out.println("Cloning " + type);
-
-				// Clone the packet all three ways
-				PacketContainer shallowCloned = constructed.shallowClone();
-				this.assertPacketsEqualAndSerializable(constructed, shallowCloned);
-
-				PacketContainer deepCloned = constructed.deepClone();
-				this.assertPacketsEqualAndSerializable(constructed, deepCloned);
-
-				PacketContainer serializedCloned = SerializableCloner.clone(constructed);
-				if (type == PacketType.Play.Client.USE_ITEM || type == PacketType.Play.Client.BLOCK_PLACE) {
-					// shit fix - but what are we supposed to do :/
-					serializedCloned.getLongs().write(0, 0L);
-				}
-				this.assertPacketsEqualAndSerializable(constructed, serializedCloned);
-			} catch (Exception ex) {
-				Assertions.fail("Unable to clone " + type, ex);
-			}
-		}
-	}
-
-	// Convert to objects that support equals()
-	private void testEquality(Object a, Object b) {
-		if (a == null) {
-			if (b == null) {
-				return;
-			} else {
-				throw new AssertionError("a was null, but b was not");
-			}
-		} else if (b == null) {
-			throw new AssertionError("a was not null, but b was null");
-		}
-
-		if (a instanceof Optional) {
-			if (b instanceof Optional) {
-				this.testEquality(((Optional<?>) a).orElse(null), ((Optional<?>) b).orElse(null));
-				return;
-			} else {
-				throw new AssertionError("a was optional, but b was not");
-			}
-		}
-
-		if (a.equals(b) || Objects.equals(a, b) || this.stringEquality(a, b)) {
-			return;
-		}
-
-		if (MinecraftReflection.isDataWatcher(a)) {
-			a = this.watchConvert.getSpecific(a);
-			b = this.watchConvert.getSpecific(b);
-		} else if (MinecraftReflection.isItemStack(a)) {
-			a = this.itemConvert.getSpecific(a);
-			b = this.itemConvert.getSpecific(b);
-		}
-
-		if (a instanceof ItemStack && b instanceof ItemStack) {
-			assertItemsEqual((ItemStack) a, (ItemStack) b);
-			return;
-		}
-
-		if (a instanceof List<?>) {
-			if (b instanceof List<?>) {
-				List<?> listA = (List<?>) a;
-				List<?> listB = (List<?>) b;
-
-				assertEquals(listA.size(), listB.size());
-				for (int i = 0; i < listA.size(); i++) {
-					this.testEquality(listA.get(i), listB.get(i));
-				}
-				return;
-			} else {
-				throw new AssertionError("a was a list, but b was not");
-			}
-		}
-
-		if (a.getClass().isArray()) {
-			if (b.getClass().isArray()) {
-				int arrayLengthA = Array.getLength(a);
-				int arrayLengthB = Array.getLength(b);
-
-				assertEquals(arrayLengthA, arrayLengthB);
-				for (int i = 0; i < arrayLengthA; i++) {
-					Object elementA = Array.get(a, i);
-					Object elementB = Array.get(b, i);
-
-					testEquality(elementA, elementB);
-				}
-				return;
-			} else {
-				throw new AssertionError("a was an array, but b was not");
-			}
-		}
-
-		if (!a.getClass().isAssignableFrom(b.getClass())) {
-			assertEquals(a, b);
-			return;
-		}
-
-		Set<Field> fields = FuzzyReflection.fromObject(a, true).getFields();
-		for (Field field : fields) {
-			if (!Modifier.isStatic(field.getModifiers())) {
-				FieldAccessor accessor = Accessors.getFieldAccessor(field);
-				testEquality(accessor.get(a), accessor.get(b));
-			}
-		}
-	}
-
-	private boolean stringEquality(Object a, Object b) {
-		try {
-			return a.toString().equals(b.toString());
-		} catch (Exception ex) {
-			// internal null pointers, usually
-			return false;
-		}
-	}
-
-	/**
-	 * Get the underlying array as an object array.
-	 *
-	 * @param val - array wrapped as an Object.
-	 * @return An object array.
-	 */
-	private Object[] getArray(Object val) {
-		if (val instanceof Object[]) {
-			return (Object[]) val;
-		}
-		if (val == null) {
-			return null;
-		}
-
-		int arrlength = Array.getLength(val);
-		Object[] outputArray = new Object[arrlength];
-
-		for (int i = 0; i < arrlength; ++i) {
-			outputArray[i] = Array.get(val, i);
-		}
-		return outputArray;
-	}
-
-	/**
-	 * Actions from the outbound Boss packet. Used for testing generic enums.
-	 *
-	 * @author dmulloy2
-	 */
-	public enum Action {
-		ADD,
-		REMOVE,
-		UPDATE_PCT,
-		UPDATE_NAME,
-		UPDATE_STYLE,
-		UPDATE_PROPERTIES
-	}
-}
->>>>>>> 6aaf0ec2
+}